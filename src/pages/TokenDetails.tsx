import { useState, useMemo, useEffect } from "react";
import { useParams, useNavigate } from "react-router-dom";
import { usePrivy } from '@privy-io/react-auth';
import { useBalance } from 'wagmi';
import { Swap, SwapAmountInput, SwapToggleButton, SwapButton, SwapMessage } from '@coinbase/onchainkit/swap';
import { Token } from '@coinbase/onchainkit/token';
import {
  ArrowLeft,
  TrendingUp,
  DollarSign,
  Activity,
  ExternalLink,
  ArrowUpDown,
  Wallet,
  MessageCircle,
  Users,
  BarChart3,
  Lock,
  RefreshCw,
} from "lucide-react";
import { cn } from "@/lib/utils";
import { useTokenDetails, calculateCreatorEarnings, formatTokenValue, type TokenDetails } from "@/hooks/useTokenDetails";
import { useNumberFormatter } from "@/lib/formatNumber";
import { Button } from "@/components/ui/button";
import {
  Card,
  CardContent,
  CardHeader,
  CardTitle,
} from "@/components/ui/card";
import { Skeleton } from "@/components/ui/skeleton";
import { Tabs, TabsContent, TabsList, TabsTrigger } from "@/components/ui/tabs";
<<<<<<< HEAD
import { useZoraProfile, getProfileImageSmall } from "@/hooks/useZoraProfile";
import { formatLastTradedTime } from "@/hooks/getCoinsLastTraded";
import { formatUniqueHolders } from "@/hooks/getCoinsLastTradedUnique";
import { Table, TableBody, TableCell, TableHead, TableHeader, TableRow } from "@/components/ui/table";
import { useTokenWhaleTracker, WhaleTransferEvent, WhaleHolder } from "@/hooks/useTokenWhaleTracker";

// DefiLlama API helper functions
interface DefiLlamaTransaction {
  id: string;
  type: "Buy" | "Sell";
  amount: string;
  tokenAmount: string;
  price: number;
  timestamp: number;
  maker: {
    address: string;
    profileName?: string;
    profileImage?: string;
  };
  txHash: string;
}

interface DefiLlamaTrader {
  address: string;
  profileName?: string;
  profileImage?: string;
  totalVolume: number;
  trades: number;
  lastTraded: number;
}

// Helper function to fetch token transactions from DefiLlama
const fetchTokenTransactions = async (
  tokenAddress: string,
  chain: string = "base"
): Promise<DefiLlamaTransaction[]> => {
  try {
    // Use DefiLlama API to fetch transactions
    const controller = new AbortController();
    const timeoutId = setTimeout(() => controller.abort(), 10000); // 10 second timeout
    
    let response;
    try {
      response = await fetch(
        `https://api.llama.fi/token/${chain}:${tokenAddress}/transactions?limit=50`,
        { signal: controller.signal }
      );
    } catch (err) {
      console.error("Fetch error:", err);
      clearTimeout(timeoutId);
      return [];
    }
    
    clearTimeout(timeoutId);
    
    if (!response || !response.ok) {
      console.warn(`Failed to fetch transactions: ${response?.statusText || 'Null response'}`);
      return [];
    }
    
    let data;
    try {
      data = await response.text();
      // Only try to parse as JSON if we have content
      data = data ? JSON.parse(data) : { transactions: [] };
    } catch (err) {
      console.error("JSON parse error:", err);
      return [];
    }
    
    // Transform the data to our transaction format
    return Array.isArray(data.transactions) ? data.transactions.map((tx: Record<string, unknown>) => ({
      id: tx.hash?.toString() || `tx-${Math.random().toString(16).slice(2)}`,
      type: tx.type === "sell" ? "Sell" : "Buy",
      amount: `${parseFloat(tx.amountUSD?.toString() || "0").toFixed(4)} USD`,
      tokenAmount: `${parseFloat(tx.amount?.toString() || "0").toFixed(2)} ${tx.symbol?.toString() || "tokens"}`,
      price: parseFloat(tx.priceUSD?.toString() || "0"),
      timestamp: (tx.timestamp ? Number(tx.timestamp) * 1000 : Date.now()),
      maker: {
        address: tx.from?.toString() || "0x0000000000000000000000000000000000000000",
        profileName: undefined,
      },
      txHash: tx.hash?.toString() || "",
    })) : [];
  } catch (error) {
    console.error("Error fetching token transactions:", error);
    return [];
  }
};

// Helper function to fetch top traders from DefiLlama
const fetchTopTraders = async (
  tokenAddress: string,
  chain: string = "base"
): Promise<DefiLlamaTrader[]> => {
  try {
    // Use DefiLlama API to fetch top traders
    const controller = new AbortController();
    const timeoutId = setTimeout(() => controller.abort(), 10000); // 10 second timeout
    
    let response;
    try {
      response = await fetch(
        `https://api.llama.fi/token/${chain}:${tokenAddress}/traders?limit=10`,
        { signal: controller.signal }
      );
    } catch (err) {
      console.error("Fetch error:", err);
      clearTimeout(timeoutId);
      return [];
    }
    
    clearTimeout(timeoutId);
    
    if (!response || !response.ok) {
      console.warn(`Failed to fetch top traders: ${response?.statusText || 'Null response'}`);
      return [];
    }
    
    let data;
    try {
      data = await response.text();
      // Only try to parse as JSON if we have content
      data = data ? JSON.parse(data) : { traders: [] };
    } catch (err) {
      console.error("JSON parse error:", err);
      return [];
    }
    
    // Transform the data to our trader format
    return Array.isArray(data.traders) ? data.traders.map((trader: Record<string, unknown>) => ({
      address: trader.address?.toString() || `0x${Math.random().toString(16).slice(2, 42)}`,
      profileName: undefined,
      totalVolume: parseFloat(trader.volumeUSD?.toString() || "0"),
      trades: Number(trader.txCount || 0),
      lastTraded: (trader.lastTimestamp ? Number(trader.lastTimestamp) * 1000 : Date.now()),
    })).sort((a: DefiLlamaTrader, b: DefiLlamaTrader) => b.totalVolume - a.totalVolume) : [];
  } catch (error) {
    console.error("Error fetching top traders:", error);
    return [];
  }
};

// Function to transform WhaleHolder data to our format
const transformHolders = (holders: WhaleHolder[], tokenPrice: number): Holder[] => {
  return holders.map((holder, index) => {
    const balance = Number(holder.balance.toString()) / 10**18; // Convert from wei to token units
    const percentage = holder.percentage || 0;
    const value = balance * tokenPrice;
    
    return {
      address: holder.address,
      profileName: undefined,
      balance: balance.toLocaleString(undefined, { maximumFractionDigits: 2 }),
      percentage,
      value,
    };
  }).sort((a, b) => b.percentage - a.percentage);
};

// Chart period types
type ChartPeriod = "1H" | "6H" | "24H" | "7D" | "1M" | "All";

// Helper function to calculate market cap from price and total supply
const calculateMarketCap = (
  price: number,
  totalSupply: string | number
): number => {
  const supply =
    typeof totalSupply === "string" ? parseFloat(totalSupply) : totalSupply;
  return price * supply;
};

// Helper function to transform price data to market cap data
const transformPriceToMarketCap = (
  priceData: Array<{ timestamp: number; price: number }> | null,
  totalSupply: string | number
): Array<{ timestamp: number; value: number; price: number }> => {
  if (!priceData || priceData.length === 0) return [];

  return priceData.map((point) => ({
    timestamp: point.timestamp,
    value: calculateMarketCap(point.price, totalSupply),
    price: point.price,
  }));
};

// Helper function to calculate percentage change
const calculatePercentageChange = (
  data: Array<{ timestamp: number; value: number; price: number }>
): number => {
  if (data.length < 2) return 0;

  const latest = data[data.length - 1].value;
  const earliest = data[0].value;
=======
import { Badge } from "@/components/ui/badge";
>>>>>>> b502f886

// GeckoTerminalWidget Component
function GeckoTerminalWidget({ tokenAddress }: { tokenAddress: string }) {
  const [widgetLoaded, setWidgetLoaded] = useState(false);

  useEffect(() => {
    const timer = setTimeout(() => setWidgetLoaded(true), 1000);
    return () => clearTimeout(timer);
  }, []);

  return (
    <div className="w-full h-full">
      <div className="w-full h-[800px] rounded-lg overflow-hidden relative bg-white border border-gray-200 dark:bg-gray-900 dark:border-gray-700">
        {!widgetLoaded && (
          <div className="absolute inset-0 flex items-center justify-center z-10">
            <div className="text-center space-y-3">
              <div className="w-12 h-12 mx-auto bg-blue-500 rounded-full flex items-center justify-center animate-pulse">
                <Activity className="w-6 h-6 text-white" />
              </div>
              <p className="text-sm font-medium text-gray-600 dark:text-gray-400">Loading Trading Interface</p>
            </div>
          </div>
        )}
        <iframe
          src={`https://www.geckoterminal.com/base/tokens/${tokenAddress}?embed=1&info=0&swaps=1`}
          frameBorder="0"
          allow="clipboard-write"
          className="w-full h-full"
          onLoad={() => setWidgetLoaded(true)}
          title="GeckoTerminal Trading Widget"
        />
      </div>
    </div>
  );
}

// TokenHeader Component
function TokenHeader({ token }: { token: TokenDetails | null }) {
  const [showFullDescription, setShowFullDescription] = useState(false);
  const creatorHandle = token?.creatorAddress ? `${token.creatorAddress.slice(0, 6)}...${token.creatorAddress.slice(-4)}` : 'Unknown';
  const timeAgo = token?.createdAt ? getTimeAgo(token.createdAt) : '4d';
  
  const description = token?.description || "Loading token description...";
  const MAX_DESCRIPTION_LENGTH = 120; // Characters to show before truncating
  const shouldTruncate = description.length > MAX_DESCRIPTION_LENGTH;
  const displayDescription = shouldTruncate && !showFullDescription 
    ? `${description.slice(0, MAX_DESCRIPTION_LENGTH)}...` 
    : description;

  return (
    <div className="p-6 border-b border-gray-100 dark:border-gray-800">
      <div className="flex items-start gap-3 mb-4">
        <div className="w-12 h-12 rounded-full bg-gray-100 dark:bg-gray-800 flex items-center justify-center overflow-hidden">
          {token?.mediaContent?.previewImage?.small ? (
            <img 
              src={token.mediaContent.previewImage.small} 
              alt={token.name}
              className="w-full h-full object-cover"
            />
          ) : (
            <span className="text-lg">🧠</span>
          )}
        </div>
        <div className="flex-1">
          <div className="flex items-center gap-2 mb-1">
            <span className="text-sm text-gray-500">{creatorHandle}</span>
            <span className="text-sm text-gray-400">{timeAgo}</span>
            {token?.creatorAddress && (
              <a 
                href={`https://basescan.org/address/${token.creatorAddress}`}
                target="_blank"
                rel="noopener noreferrer"
                className="text-gray-400 hover:text-gray-600 transition-colors"
              >
                <ExternalLink className="w-3 h-3" />
              </a>
            )}
          </div>
          <h1 className="text-2xl font-bold text-gray-900 dark:text-white mb-2">
            {token?.name || "Loading..."}
          </h1>
          <div className="text-gray-600 dark:text-gray-400 text-sm">
            <p className="leading-relaxed">
              {displayDescription}
            </p>
            {shouldTruncate && (
              <button
                onClick={() => setShowFullDescription(!showFullDescription)}
                className="text-primary hover:text-primary/80 text-xs font-medium mt-1 transition-colors"
              >
                {showFullDescription ? 'Show less' : 'Show more'}
              </button>
            )}
          </div>
        </div>
      </div>
    </div>
  );
}

// TokenStats Component
function TokenStats({ token }: { token: TokenDetails | null }) {
  const creatorEarnings = calculateCreatorEarnings(token);

  return (
    <div className="px-6 py-4 border-b border-gray-100 dark:border-gray-800">
      <div className="grid grid-cols-3 gap-6">
        <div>
          <p className="text-xs text-gray-500 dark:text-gray-400 mb-1">Market Cap</p>
          <div className="flex items-center gap-1">
            <TrendingUp className="w-4 h-4 text-green-500" />
            <span className="font-semibold text-green-500">
              ${token ? formatTokenValue(token.marketCap) : '0'}
            </span>
          </div>
        </div>
        <div>
          <p className="text-xs text-gray-500 dark:text-gray-400 mb-1">24H Volume</p>
          <div className="flex items-center gap-1">
            <Activity className="w-4 h-4 text-gray-600" />
            <span className="font-semibold text-gray-900 dark:text-white">
              ${token ? formatTokenValue(token.volume24h) : '0'}
            </span>
          </div>
        </div>
        <div>
          <p className="text-xs text-gray-500 dark:text-gray-400 mb-1">Creator Earnings</p>
          <div className="flex items-center gap-1">
            <Wallet className="w-4 h-4 text-gray-600" />
            <span className="font-semibold text-gray-900 dark:text-white">
              ${formatTokenValue(creatorEarnings)}
            </span>
          </div>
        </div>
      </div>
    </div>
  );
}

// Sleek Trading Interface with OnchainKit Swap
function TradingInterface({ token }: { token: TokenDetails | null }) {
  // Get Privy user info
  const { user, authenticated } = usePrivy();
  const userAddress = user?.wallet?.address;

  // Get ETH balance
  const { data: ethBalance, isLoading: isBalanceLoading, refetch: refetchBalance } = useBalance({
    address: userAddress as `0x${string}`,
    query: {
      enabled: !!userAddress && authenticated,
      refetchInterval: 10000, // Refresh every 10 seconds
    },
  });

<<<<<<< HEAD
    return {
      address: `0x${Math.random().toString(16).substring(2, 42)}`,
      profileName: Math.random() > 0.7 ? `holder${i}` : undefined,
      balance,
      percentage,
      value,
    };
  }).sort((a, b) => b.percentage - a.percentage);
};

const TRADE_ROUTER_ADDRESS = "0x6ff5693b99212da76ad316178a184ab56d299b43";

export default function TokenDetails() {
  const { address: rawAddress } = useParams<{ address: string }>();
  const navigate = useNavigate();
  const [chartPeriod, setChartPeriod] = useState<ChartPeriod>("24H");
  const [activeTab, setActiveTab] = useState<string>("overview");
  const [isLoading, setIsLoading] = useState<Record<string, boolean>>({
    transactions: false,
    traders: false,
    holders: false,
  });

  const { formatNumber } = useNumberFormatter();

  // Get chart parameters based on selected period
  const getChartParams = (period: ChartPeriod) => {
    switch (period) {
      case "1H":
        return { period: "5m", span: 12, timeRange: 3600 }; // 1 hour, 5-min intervals
      case "6H":
        return { period: "15m", span: 24, timeRange: 21600 }; // 6 hours, 15-min intervals
      case "24H":
        return { period: "1h", span: 24, timeRange: 86400 }; // 24 hours, 1-hour intervals
      case "7D":
        return { period: "4h", span: 42, timeRange: 604800 }; // 7 days, 4-hour intervals
      case "1M":
        return { period: "1d", span: 30, timeRange: 2592000 }; // 30 days, daily intervals
      case "All":
        return { period: "1d", span: 90, timeRange: 7776000 }; // 90 days, daily intervals
      default:
        return { period: "1h", span: 24, timeRange: 86400 };
    }
  };

  const chartParams = getChartParams(chartPeriod);

  // Stabilize the address to prevent unnecessary re-renders
  const address = useMemo(() => {
    return rawAddress || null;
  }, [rawAddress]);

  // Fetch coin details using the proper hook
  const { coin: token, loading, error } = useCoinDetails(address);

  // Fetch DexScreener data for this token
  const {
    tokens: dexTokens,
    loading: dexLoading,
    error: dexError,
  } = useDexScreenerTokens("8453", rawAddress ? [rawAddress] : []);

  const dexData: DexScreenerPair | undefined = useMemo(
    () => (dexTokens && dexTokens.length > 0 ? dexTokens[0] : undefined),
    [dexTokens]
  );

  // Fetch current price from DefiLlama
  const {
    priceData: defiLlamaPrice,
    loading: priceLoading,
    error: priceError,
  } = useDefiLlamaPrice("8453", address);
=======
  // Define ETH token for Base chain (always the source)
  const ETH_TOKEN: Token = {
    name: 'Ethereum',
    address: '', // Empty string for native ETH on Base
    symbol: 'ETH',
    decimals: 18,
    image: 'https://wallet-api-production.s3.amazonaws.com/uploads/tokens/eth_288.png',
    chainId: 8453,
  };

  // Define current token (always the destination)
  const CURRENT_TOKEN: Token = {
    name: token?.name || 'Token',
    address: (token?.address || '0x') as `0x${string}`,
    symbol: token?.symbol || 'TOKEN',
    decimals: 18,
    image: token?.mediaContent?.previewImage?.small || '',
    chainId: 8453,
  };
>>>>>>> b502f886

  return (
    <div className="p-6">
      {/* Header */}
      <div className="mb-6">
        
        
        
      </div>

<<<<<<< HEAD
  // Use TokenWhaleTracker for real holder data
  const {
    holders: whaleHolders,
    loading: holdersLoading,
    error: holdersError,
    totalSupply,
  } = useTokenWhaleTracker({
    tokenAddress: address || "",
    startBlock: 0,
  });

  // State for real data
  const [transactions, setTransactions] = useState<DefiLlamaTransaction[]>([]);
  const [topTraders, setTopTraders] = useState<DefiLlamaTrader[]>([]);
  const [holders, setHolders] = useState<Holder[]>([]);

  // Transform whale holders data when available
  useEffect(() => {
    if (whaleHolders.length > 0 && typeof price === 'number' && price > 0) {
      const transformedHolders = transformHolders(whaleHolders, price);
      setHolders(transformedHolders.length > 0 ? transformedHolders : generateMockHolders(token?.totalSupply || "1000000", 10));
    } else if (token?.totalSupply && !holdersLoading) {
      setHolders(generateMockHolders(token.totalSupply, 10));
    }
  }, [whaleHolders, price, holdersLoading, token?.totalSupply]);

  // Fetch real data when address changes or tab is selected
  useEffect(() => {
    const fetchData = async () => {
      if (!address) return;

      // Fetch transactions when transactions tab is selected
      if (activeTab === "transactions" && !transactions.length) {
        setIsLoading((prev) => ({ ...prev, transactions: true }));
        try {
          const txData = await fetchTokenTransactions(address);
          setTransactions(txData.length > 0 ? txData : generateMockTransactions(token?.symbol || "TOKEN", 20));
        } catch (err) {
          console.error("Error fetching transactions:", err);
          setTransactions(generateMockTransactions(token?.symbol || "TOKEN", 20));
        } finally {
          setIsLoading((prev) => ({ ...prev, transactions: false }));
        }
      }

      // Fetch top traders when traders tab is selected
      if (activeTab === "traders" && !topTraders.length) {
        setIsLoading((prev) => ({ ...prev, traders: true }));
        try {
          const tradersData = await fetchTopTraders(address);
          setTopTraders(tradersData.length > 0 ? tradersData : generateMockTraders(10));
        } catch (err) {
          console.error("Error fetching top traders:", err);
          setTopTraders(generateMockTraders(10));
        } finally {
          setIsLoading((prev) => ({ ...prev, traders: false }));
        }
      }
    };

    fetchData();
  }, [address, activeTab, transactions.length, topTraders.length, token?.symbol]);

  // Fetch historical price data for chart from DefiLlama
  const {
    chartData: historicalPriceData,
    loading: chartLoading,
    error: chartError,
  } = useDefiLlamaHistoricalPrices(
    "8453",
    address,
    chartParams.span,
    chartParams.timeRange
=======
      {/* OnchainKit Swap Component */}
      <div className="space-y-4">
        <Swap>
          <SwapAmountInput
            label="You pay"
            type="from"
            token={ETH_TOKEN}
          />
          <SwapAmountInput
            label="You receive"
            type="to"
            token={CURRENT_TOKEN}
          />
          <SwapButton />
          <SwapMessage />
        </Swap>
      </div>
    </div>
>>>>>>> b502f886
  );
}

<<<<<<< HEAD
  // Transform price data to market cap data
  const marketCapChartData = useMemo(() => {
    // If we have historical data and total supply, use real data
    if (
      historicalPriceData &&
      Array.isArray(historicalPriceData) &&
      historicalPriceData.length > 0 &&
      token?.totalSupply
    ) {
      try {
        // DefiLlama historical data format is { timestamp: number, price: number }
        const transformed = historicalPriceData.map(dataPoint => {
          // Ensure dataPoint has the expected properties
          if (typeof dataPoint !== 'object' || dataPoint === null) {
            return null;
          }
          
          const timestamp = typeof dataPoint.timestamp === 'number' ? dataPoint.timestamp : Math.floor(Date.now() / 1000);
          const price = typeof dataPoint.price === 'number' ? dataPoint.price : 0;
          
          return {
            timestamp,
            value: calculateMarketCap(price, token.totalSupply),
            price,
          };
        }).filter(Boolean); // Remove any null entries
        
        return transformed;
      } catch (e) {
        console.error("Error transforming price data:", e);
        return [];
      }
    }

    // Fallback: create synthetic data based on current price and market cap
    if (price && token?.marketCap) {
      const currentTimestamp = Math.floor(Date.now() / 1000);
      const syntheticData = [];

      // Create 24 data points over the last 24 hours
      for (let i = 23; i >= 0; i--) {
        const timestamp = currentTimestamp - i * 3600; // 1 hour intervals
        // Add some realistic variation (±5%)
        const variation = 1 + (Math.random() - 0.5) * 0.1;
        const syntheticPrice = price * variation;
        const syntheticMarketCap = calculateMarketCap(
          syntheticPrice,
          token.totalSupply || 0
        );

        syntheticData.push({
          timestamp,
          value: syntheticMarketCap,
          price: syntheticPrice,
        });
      }

      return syntheticData;
    }

    // Final fallback: use current market cap as a single data point
    if (token?.marketCap) {
      const currentTimestamp = Math.floor(Date.now() / 1000);
      const currentMarketCap = parseFloat(token.marketCap);
=======
// CommentsSection Component
function CommentsSection({ token }: { token: TokenDetails | null }) {
  const comments = token?.zoraComments?.edges || [];
  const commentsCount = token?.zoraComments?.count || 0;
>>>>>>> b502f886

  return (
    <div className="flex-1">
      <Tabs defaultValue="comments" className="h-full flex flex-col">
        <div className="px-6 py-3 border-b border-gray-100 dark:border-gray-800">
          <TabsList className="grid w-full grid-cols-4 bg-gray-100 dark:bg-gray-800">
            <TabsTrigger value="comments" className="text-xs">
              Comments <Badge className="ml-1 text-xs">{commentsCount}</Badge>
            </TabsTrigger>
            <TabsTrigger value="holders" className="text-xs">
              Holders <Badge className="ml-1 text-xs">{token?.uniqueHolders || '0'}</Badge>
            </TabsTrigger>
            <TabsTrigger value="activity" className="text-xs">Activity</TabsTrigger>
            <TabsTrigger value="details" className="text-xs">Details</TabsTrigger>
          </TabsList>
        </div>

        <TabsContent value="comments" className="flex-1 p-0 m-0">
          <div className="px-6 py-3 border-b border-gray-100 dark:border-gray-800">
            <div className="flex items-center gap-3">
              <input
                type="text"
                placeholder="Add a comment..."
                className="flex-1 px-3 py-2 bg-gray-50 dark:bg-gray-800 border border-gray-200 dark:border-gray-700 rounded-lg text-sm focus:outline-none focus:ring-2 focus:ring-blue-500"
              />
              <div className="flex items-center gap-2 text-sm text-gray-500">
                <span>Become a holder to unlock</span>
                <Lock className="w-4 h-4" />
              </div>
            </div>
          </div>
          
          <div className="flex-1 overflow-y-auto">
            {comments.length > 0 ? (
              comments.map((comment, index) => (
                <div key={comment.node.txHash || index} className="px-6 py-4 border-b border-gray-50 dark:border-gray-800/50 hover:bg-gray-50/50 dark:hover:bg-gray-800/50">
                  <div className="flex items-start gap-3">
                    <div className="w-8 h-8 rounded-full bg-gray-100 dark:bg-gray-800 flex items-center justify-center text-sm overflow-hidden">
                      {comment.node.userProfile?.avatar?.previewImage?.small ? (
                        <img 
                          src={comment.node.userProfile.avatar.previewImage.small} 
                          alt={comment.node.userProfile.handle}
                          className="w-full h-full object-cover"
                        />
                      ) : (
                        <span>👤</span>
                      )}
                    </div>
                    <div className="flex-1 min-w-0">
                      <div className="flex items-center gap-2 mb-1">
                        <span className="font-medium text-sm text-gray-900 dark:text-white">
                          {comment.node.userProfile?.handle || `${comment.node.userAddress.slice(0, 6)}...${comment.node.userAddress.slice(-4)}`}
                        </span>
                        <span className="text-xs text-gray-500">
                          {getTimeAgo(new Date(comment.node.timestamp * 1000).toISOString())}
                        </span>
                        <div className="ml-auto flex items-center gap-1">
                          <button className="text-gray-400 hover:text-gray-600">
                            <svg className="w-4 h-4" fill="currentColor" viewBox="0 0 20 20">
                              <path d="M10 12l-4-4h8l-4 4z"/>
                            </svg>
                          </button>
                          <span className="text-xs text-gray-500">0</span>
                        </div>
                      </div>
                      <p className="text-sm text-gray-700 dark:text-gray-300 leading-relaxed">
                        {comment.node.comment}
                      </p>
                      <button className="text-xs text-gray-500 hover:text-gray-700 mt-2">
                        Reply
                      </button>
                    </div>
                  </div>
                </div>
              ))
            ) : (
              <div className="flex items-center justify-center py-12">
                <div className="text-center text-gray-500">
                  <MessageCircle className="w-8 h-8 mx-auto mb-2" />
                  <p>No comments yet</p>
                  <p className="text-xs">Be the first to comment!</p>
                </div>
              </div>
            )}
          </div>
        </TabsContent>

        <TabsContent value="holders" className="flex-1 p-6">
          <div className="text-center text-gray-500 py-8">
            <Users className="w-8 h-8 mx-auto mb-2" />
            <p>Holders: {token?.uniqueHolders || '0'}</p>
            <p className="text-sm">Total Supply: {token ? formatTokenValue(token.totalSupply) : '0'}</p>
          </div>
        </TabsContent>

        <TabsContent value="activity" className="flex-1 p-6">
          <div className="text-center text-gray-500 py-8">
            <BarChart3 className="w-8 h-8 mx-auto mb-2" />
            <p>Total Volume: ${token ? formatTokenValue(token.totalVolume) : '0'}</p>
            <p className="text-sm">24h Volume: ${token ? formatTokenValue(token.volume24h) : '0'}</p>
          </div>
        </TabsContent>

        <TabsContent value="details" className="flex-1 p-6">
          <div className="space-y-4 text-sm">
            <div className="flex justify-between">
              <span className="text-gray-500">Contract Address:</span>
              <span className="font-mono">{token?.address ? `${token.address.slice(0, 6)}...${token.address.slice(-4)}` : 'N/A'}</span>
            </div>
            <div className="flex justify-between">
              <span className="text-gray-500">Symbol:</span>
              <span>{token?.symbol || 'N/A'}</span>
            </div>
            <div className="flex justify-between">
              <span className="text-gray-500">Creator:</span>
              <span className="font-mono">{token?.creatorAddress ? `${token.creatorAddress.slice(0, 6)}...${token.creatorAddress.slice(-4)}` : 'N/A'}</span>
            </div>
            <div className="flex justify-between">
              <span className="text-gray-500">Created:</span>
              <span>{token?.createdAt ? new Date(token.createdAt).toLocaleDateString() : 'N/A'}</span>
            </div>
          </div>
        </TabsContent>
      </Tabs>
    </div>
  );
}

// Helper function to get time ago
function getTimeAgo(dateString: string): string {
  const now = new Date();
  const date = new Date(dateString);
  const diffInMs = now.getTime() - date.getTime();
  const diffInDays = Math.floor(diffInMs / (1000 * 60 * 60 * 24));
  const diffInHours = Math.floor(diffInMs / (1000 * 60 * 60));
  const diffInMinutes = Math.floor(diffInMs / (1000 * 60));

  if (diffInDays > 0) {
    return `${diffInDays}d`;
  } else if (diffInHours > 0) {
    return `${diffInHours}h`;
  } else if (diffInMinutes > 0) {
    return `${diffInMinutes}m`;
  } else {
    return 'now';
  }
}

export default function TokenDetails() {
  const { address: rawAddress } = useParams<{ address: string }>();
  const navigate = useNavigate();

  const address = useMemo(() => rawAddress || null, [rawAddress]);
  const { data: token, isLoading: loading, error } = useTokenDetails(address);

  if (loading) {
    return (
      <div className="min-h-screen bg-white dark:bg-gray-900">
        <div className="container mx-auto px-4 py-6 max-w-[1800px]">
          <div className="flex items-center gap-4 mb-6">
            <Button variant="ghost" size="sm" onClick={() => navigate(-1)}>
              <ArrowLeft className="w-4 h-4 mr-2" />
              Back
            </Button>
            <Skeleton className="h-8 w-48" />
          </div>
          <div className="flex gap-6">
            <div className="flex-1">
              <Skeleton className="h-[800px] w-full rounded-lg" />
            </div>
            <div className="w-80 xl:w-96 bg-white dark:bg-gray-900 border border-gray-200 dark:border-gray-700 rounded-lg">
              <Skeleton className="h-[800px] w-full" />
            </div>
          </div>
        </div>
      </div>
    );
  }

  if (error || !token) {
    return (
      <div className="min-h-screen bg-white dark:bg-gray-900">
        <div className="container mx-auto px-4 py-6 max-w-[1800px]">
          <div className="flex items-center gap-4 mb-6">
            <Button variant="ghost" size="sm" onClick={() => navigate(-1)}>
              <ArrowLeft className="w-4 h-4 mr-2" />
              Back
            </Button>
          </div>
          <div className="flex items-center justify-center py-20">
            <div className="text-center">
              <h2 className="text-2xl font-bold mb-2">Token Not Found</h2>
              <p className="text-gray-500">
                The token you're looking for doesn't exist or couldn't be loaded.
              </p>
            </div>
          </div>
        </div>
      </div>
    );
  }

  return (
    <div className="min-h-screen bg-white dark:bg-gray-900">
      <div className="container mx-auto px-4 py-6 max-w-[1800px]">
        {/* Header */}
        <div className="flex items-center gap-4 mb-6">
          <Button variant="ghost" size="sm" onClick={() => navigate(-1)}>
            <ArrowLeft className="w-4 h-4 mr-2" />
            Back
          </Button>
        </div>

        {/* Main Layout */}
        <div className="flex flex-col lg:flex-row gap-6">
          {/* Left Section - Main Content (GeckoTerminal Widget) */}
          <div className="flex-1">
            <GeckoTerminalWidget tokenAddress={token.address} />
          </div>

<<<<<<< HEAD
          {/* Tabs for different content sections */}
          <Tabs
            defaultValue="overview"
            value={activeTab}
            onValueChange={setActiveTab}
            className="w-full"
          >
            <TabsList className="grid grid-cols-4 mb-4">
              <TabsTrigger value="overview">Overview</TabsTrigger>
              <TabsTrigger value="transactions">Transactions</TabsTrigger>
              <TabsTrigger value="traders">Top Traders</TabsTrigger>
              <TabsTrigger value="holders">Holders</TabsTrigger>
            </TabsList>

            {/* Overview Tab */}
            <TabsContent value="overview" className="space-y-6">
              {/* Interactive Price Chart */}
              <Card>
                <CardContent className="pt-6">
                  <PriceChart
                    data={marketCapChartData}
                    changePercent={chartPercentageChange}
                    selectedRange={chartPeriod}
                    onRangeChange={(range) =>
                      setChartPeriod(range as ChartPeriod)
                    }
                    loading={chartLoading || loading || !token}
                    error={chartError || error}
                    totalSupply={token?.totalSupply}
                  />
                </CardContent>
              </Card>

              {/* Token Information */}
              <Card>
                <CardHeader>
                  <CardTitle className="flex items-center gap-2">
                    <Shield className="w-5 h-5" />
                    Token Information
                  </CardTitle>
                </CardHeader>
                <CardContent>
                  <div className="grid grid-cols-1 md:grid-cols-2 gap-6">
                    <div className="space-y-4">
                      <div className="flex items-center justify-between">
                        <span className="text-sm text-muted-foreground flex items-center gap-2">
                          <Globe className="w-4 h-4" />
                          Token Address
                        </span>
                        <div className="flex items-center gap-2">
                          <span className="text-sm font-mono text-foreground">
                            {truncateAddress(token?.address || "")}
                          </span>
                          <Button
                            variant="ghost"
                            size="sm"
                            className="h-6 w-6 p-0"
                          >
                            <Copy className="w-3 h-3" />
                          </Button>
                        </div>
                      </div>
                      <Separator />
                      <div className="flex items-center justify-between">
                        <span className="text-sm text-muted-foreground">
                          Total Supply
                        </span>
                        <span className="text-sm text-foreground">
                          {formattedToken?.formattedTotalSupply || "N/A"}
                        </span>
                      </div>
                      <Separator />
                      <div className="flex items-center justify-between">
                        <span className="text-sm text-muted-foreground flex items-center gap-2">
                          <Users className="w-4 h-4" />
                          Holders
                        </span>
                        <span className="text-sm text-foreground">
                          {token?.uniqueHolders || "N/A"}
                        </span>
                      </div>
                      <Separator />
                      <div className="flex items-center justify-between">
                        <span className="text-sm text-muted-foreground flex items-center gap-2">
                          <Calendar className="w-4 h-4" />
                          Created
                        </span>
                        <span className="text-sm text-foreground">
                          {token?.createdAt
                            ? new Date(token.createdAt).toLocaleDateString()
                            : "N/A"}
                        </span>
                      </div>
                    </div>

                    <div className="space-y-4">
                      <div className="flex items-center justify-between">
                        <span className="text-sm text-muted-foreground">
                          Chain
                        </span>
                        <Badge variant="outline">Base</Badge>
                      </div>
                      <Separator />
                      <div className="flex items-center justify-between">
                        <span className="text-sm text-muted-foreground">
                          Contract Type
                        </span>
                        <Badge variant="secondary">ERC-20</Badge>
                      </div>
                      <Separator />
                      <div className="flex items-center justify-between">
                        <span className="text-sm text-muted-foreground">
                          Creator
                        </span>
                        <span className="text-sm text-foreground">
                          {typeof token?.creatorAddress === "string" ? (
                            <Identity
                              address={token.creatorAddress as `0x${string}`}
                            >
                              {null}
                            </Identity>
                          ) : (
                            "N/A"
                          )}
                        </span>
                      </div>
                      <Separator />
                      <div className="flex items-center justify-between">
                        <span className="text-sm text-muted-foreground">
                          Age
                        </span>
                        <span className="text-sm text-foreground">
                          {token?.createdAt
                            ? getAgeFromTimestamp(token.createdAt)
                            : "N/A"}
                        </span>
                      </div>
                    </div>
                  </div>
                </CardContent>
              </Card>
            </TabsContent>

            {/* Transactions Tab */}
            <TabsContent value="transactions">
              <Card>
                <CardHeader>
                  <CardTitle className="flex items-center gap-2">
                    <TrendingUp className="w-5 h-5" />
                    Recent Transactions
                  </CardTitle>
                  <CardDescription>
                    Latest trades for {token?.symbol || "this token"}
                  </CardDescription>
                </CardHeader>
                <CardContent>
                  {isLoading.transactions ? (
                    <div className="space-y-4 py-4">
                      <div className="flex justify-center">
                        <RefreshCw className="h-8 w-8 animate-spin text-muted-foreground" />
                      </div>
                      <p className="text-center text-sm text-muted-foreground">
                        Loading transaction data...
                      </p>
                    </div>
                  ) : (
                    <Table>
                      <TableHeader>
                        <TableRow>
                          <TableHead>Type</TableHead>
                          <TableHead>Price</TableHead>
                          <TableHead>Amount</TableHead>
                          <TableHead>Maker</TableHead>
                          <TableHead>Time</TableHead>
                          <TableHead className="text-right">Tx</TableHead>
                        </TableRow>
                      </TableHeader>
                      <TableBody>
                        {transactions.length === 0 ? (
                          <TableRow>
                            <TableCell colSpan={6} className="text-center py-4">
                              No transactions found
                            </TableCell>
                          </TableRow>
                        ) : (
                          transactions.map((tx) => (
                            <TableRow key={tx.id}>
                              <TableCell>
                                <span className={cn(
                                  "px-2 py-1 rounded-md text-xs font-medium",
                                  tx.type === "Buy" ? "bg-green-100 text-green-800" : "bg-red-100 text-red-800"
                                )}>
                                  {tx.type}
                                </span>
                              </TableCell>
                              <TableCell>${tx.price.toFixed(6)}</TableCell>
                              <TableCell>{tx.tokenAmount}</TableCell>
                              <TableCell>
                                <div className="flex items-center gap-2">
                                  <div className="w-6 h-6 rounded-full bg-gray-200 flex items-center justify-center text-xs">
                                    {tx.maker.address.slice(2, 4).toUpperCase()}
                                  </div>
                                  <span className="text-sm">
                                    {tx.maker.profileName || truncateAddress(tx.maker.address)}
                                  </span>
                                </div>
                              </TableCell>
                              <TableCell>
                                {(() => {
                                  try {
                                    return formatLastTradedTime(new Date(tx.timestamp).toISOString());
                                  } catch (e) {
                                    return `${Math.floor((Date.now() - tx.timestamp) / 60000)}m ago`;
                                  }
                                })()}
                              </TableCell>
                              <TableCell className="text-right">
                                <a 
                                  href={`https://basescan.org/tx/${tx.txHash}`} 
                                  target="_blank" 
                                  rel="noopener noreferrer"
                                  className="text-blue-600 hover:underline flex items-center justify-end gap-1"
                                >
                                  <span className="text-xs">{truncateAddress(tx.txHash)}</span>
                                  <ExternalLink className="w-3 h-3" />
                                </a>
                              </TableCell>
                            </TableRow>
                          ))
                        )}
                      </TableBody>
                    </Table>
                  )}
                  <Table>
                    <TableHeader>
                      <TableRow>
                        <TableHead>Type</TableHead>
                        <TableHead>Price</TableHead>
                        <TableHead>Amount</TableHead>
                        <TableHead>Maker</TableHead>
                        <TableHead>Time</TableHead>
                        <TableHead className="text-right">Tx</TableHead>
                      </TableRow>
                    </TableHeader>
                    <TableBody>
                      {transactions.length === 0 ? (
                        <TableRow>
                          <TableCell colSpan={6} className="text-center py-4">
                            No transactions found
                          </TableCell>
                        </TableRow>
                      ) : (
                        transactions.map((tx) => (
                          <TableRow key={tx.id}>
                            <TableCell>
                              <span
                                className={cn(
                                  "px-2 py-1 rounded-md text-xs font-medium",
                                  tx.type === "Buy"
                                    ? "bg-green-100 text-green-800"
                                    : "bg-red-100 text-red-800"
                                )}
                              >
                                {tx.type}
                              </span>
                            </TableCell>
                            <TableCell>${tx.price.toFixed(6)}</TableCell>
                            <TableCell>{tx.tokenAmount}</TableCell>
                            <TableCell>
                              <div className="flex items-center gap-2">
                                <div className="w-6 h-6 rounded-full bg-gray-200 flex items-center justify-center text-xs">
                                  {tx.maker.address.slice(2, 4).toUpperCase()}
                                </div>
                                <span className="text-sm">
                                  {tx.maker.profileName ||
                                    truncateAddress(tx.maker.address)}
                                </span>
                              </div>
                            </TableCell>
                            <TableCell>
                              {(() => {
                                try {
                                  return formatLastTradedTime(
                                    new Date(tx.timestamp).toISOString()
                                  );
                                } catch (e) {
                                  return `${Math.floor(
                                    (Date.now() - tx.timestamp) / 60000
                                  )}m ago`;
                                }
                              })()}
                            </TableCell>
                            <TableCell className="text-right">
                              <a
                                href={`https://basescan.org/tx/${tx.txHash}`}
                                target="_blank"
                                rel="noopener noreferrer"
                                className="text-blue-600 hover:underline flex items-center justify-end gap-1"
                              >
                                <span className="text-xs">
                                  {truncateAddress(tx.txHash)}
                                </span>
                                <ExternalLink className="w-3 h-3" />
                              </a>
                            </TableCell>
                          </TableRow>
                        ))
                      )}
                    </TableBody>
                  </Table>
                </CardContent>
              </Card>
            </TabsContent>

            {/* Top Traders Tab */}
            <TabsContent value="traders">
              <Card>
                <CardHeader>
                  <CardTitle className="flex items-center gap-2">
                    <Users className="w-5 h-5" />
                    Top Traders
                  </CardTitle>
                  <CardDescription>
                    Most active traders for {token?.symbol || "this token"}
                  </CardDescription>
                </CardHeader>
                <CardContent>
                  {isLoading.traders ? (
                    <div className="space-y-4 py-4">
                      <div className="flex justify-center">
                        <RefreshCw className="h-8 w-8 animate-spin text-muted-foreground" />
                      </div>
                      <p className="text-center text-sm text-muted-foreground">
                        Loading trader data...
                      </p>
                    </div>
                  ) : (
                    <Table>
                      <TableHeader>
                        <TableRow>
                          <TableHead>Rank</TableHead>
                          <TableHead>Trader</TableHead>
                          <TableHead>Total Volume</TableHead>
                          <TableHead>Trades</TableHead>
                          <TableHead>Last Traded</TableHead>
                        </TableRow>
                      </TableHeader>
                      <TableBody>
                        {topTraders.length === 0 ? (
                          <TableRow>
                            <TableCell colSpan={5} className="text-center py-4">
                              No traders found
                            </TableCell>
                          </TableRow>
                        ) : (
                          topTraders.map((trader, index) => (
                            <TableRow key={trader.address}>
                              <TableCell>#{index + 1}</TableCell>
                              <TableCell>
                                <div className="flex items-center gap-2">
                                  <div className="w-6 h-6 rounded-full bg-gray-200 flex items-center justify-center text-xs">
                                    {trader.address.slice(2, 4).toUpperCase()}
                                  </div>
                                  <span className="text-sm">
                                    {trader.profileName || truncateAddress(trader.address)}
                                  </span>
                                </div>
                              </TableCell>
                              <TableCell>${trader.totalVolume.toLocaleString()}</TableCell>
                              <TableCell>{trader.trades}</TableCell>
                              <TableCell>
                                {(() => {
                                  try {
                                    return formatLastTradedTime(new Date(trader.lastTraded).toISOString());
                                  } catch (e) {
                                    return `${Math.floor((Date.now() - trader.lastTraded) / 60000)}m ago`;
                                  }
                                })()}
                              </TableCell>
                            </TableRow>
                          ))
                        )}
                      </TableBody>
                    </Table>
                  )}
                  <Table>
                    <TableHeader>
                      <TableRow>
                        <TableHead>Rank</TableHead>
                        <TableHead>Trader</TableHead>
                        <TableHead>Total Volume</TableHead>
                        <TableHead>Trades</TableHead>
                        <TableHead>Last Traded</TableHead>
                      </TableRow>
                    </TableHeader>
                    <TableBody>
                      {topTraders.length === 0 ? (
                        <TableRow>
                          <TableCell colSpan={5} className="text-center py-4">
                            No traders found
                          </TableCell>
                        </TableRow>
                      ) : (
                        topTraders.map((trader, index) => (
                          <TableRow key={trader.address}>
                            <TableCell>#{index + 1}</TableCell>
                            <TableCell>
                              <div className="flex items-center gap-2">
                                <div className="w-6 h-6 rounded-full bg-gray-200 flex items-center justify-center text-xs">
                                  {trader.address.slice(2, 4).toUpperCase()}
                                </div>
                                <span className="text-sm">
                                  {trader.profileName ||
                                    truncateAddress(trader.address)}
                                </span>
                              </div>
                            </TableCell>
                            <TableCell>
                              ${trader.totalVolume.toLocaleString()}
                            </TableCell>
                            <TableCell>{trader.trades}</TableCell>
                            <TableCell>
                              {(() => {
                                try {
                                  return formatLastTradedTime(
                                    new Date(trader.lastTraded).toISOString()
                                  );
                                } catch (e) {
                                  return `${Math.floor(
                                    (Date.now() - trader.lastTraded) / 60000
                                  )}m ago`;
                                }
                              })()}
                            </TableCell>
                          </TableRow>
                        ))
                      )}
                    </TableBody>
                  </Table>
                </CardContent>
              </Card>
            </TabsContent>

            {/* Holders Tab */}
            <TabsContent value="holders">
              <Card>
                <CardHeader>
                  <CardTitle className="flex items-center gap-2">
                    <Users className="w-5 h-5" />
                    Top Holders
                  </CardTitle>
                  <CardDescription>
                    Largest holders of {token?.symbol || "this token"}
                  </CardDescription>
                </CardHeader>
                <CardContent>
                  {holdersLoading ? (
                    <div className="space-y-4 py-4">
                      <div className="flex justify-center">
                        <RefreshCw className="h-8 w-8 animate-spin text-muted-foreground" />
                      </div>
                      <p className="text-center text-sm text-muted-foreground">
                        Loading holder data...
                      </p>
                    </div>
                  ) : (
                    <Table>
                      <TableHeader>
                        <TableRow>
                          <TableHead>Rank</TableHead>
                          <TableHead>Holder</TableHead>
                          <TableHead>Balance</TableHead>
                          <TableHead>Percentage</TableHead>
                          <TableHead className="text-right">Value</TableHead>
                        </TableRow>
                      </TableHeader>
                      <TableBody>
                        {holders.length === 0 ? (
                          <TableRow>
                            <TableCell colSpan={5} className="text-center py-4">
                              No holders found
                            </TableCell>
                          </TableRow>
                        ) : (
                          holders.map((holder, index) => (
                            <TableRow key={holder.address}>
                              <TableCell>#{index + 1}</TableCell>
                              <TableCell>
                                <div className="flex items-center gap-2">
                                  <div className="w-6 h-6 rounded-full bg-gray-200 flex items-center justify-center text-xs">
                                    {holder.address.slice(2, 4).toUpperCase()}
                                  </div>
                                  <span className="text-sm">
                                    {holder.profileName || truncateAddress(holder.address)}
                                  </span>
                                </div>
                              </TableCell>
                              <TableCell>{holder.balance}</TableCell>
                              <TableCell>{holder.percentage.toFixed(2)}%</TableCell>
                              <TableCell className="text-right">${holder.value.toLocaleString()}</TableCell>
                            </TableRow>
                          ))
                        )}
                      </TableBody>
                    </Table>
                  )}
                  <Table>
                    <TableHeader>
                      <TableRow>
                        <TableHead>Rank</TableHead>
                        <TableHead>Holder</TableHead>
                        <TableHead>Balance</TableHead>
                        <TableHead>Percentage</TableHead>
                        <TableHead className="text-right">Value</TableHead>
                      </TableRow>
                    </TableHeader>
                    <TableBody>
                      {holders.length === 0 ? (
                        <TableRow>
                          <TableCell colSpan={5} className="text-center py-4">
                            No holders found
                          </TableCell>
                        </TableRow>
                      ) : (
                        holders.map((holder, index) => (
                          <TableRow key={holder.address}>
                            <TableCell>#{index + 1}</TableCell>
                            <TableCell>
                              <div className="flex items-center gap-2">
                                <div className="w-6 h-6 rounded-full bg-gray-200 flex items-center justify-center text-xs">
                                  {holder.address.slice(2, 4).toUpperCase()}
                                </div>
                                <span className="text-sm">
                                  {holder.profileName ||
                                    truncateAddress(holder.address)}
                                </span>
                              </div>
                            </TableCell>
                            <TableCell>{holder.balance}</TableCell>
                            <TableCell>
                              {holder.percentage.toFixed(2)}%
                            </TableCell>
                            <TableCell className="text-right">
                              ${holder.value.toLocaleString()}
                            </TableCell>
                          </TableRow>
                        ))
                      )}
                    </TableBody>
                  </Table>
                </CardContent>
              </Card>
            </TabsContent>
          </Tabs>
        </div>

        {/* Sidebar */}
        {isConnected ? (
          <div className="space-y-6">
            <Card>
              <CardHeader>
                <CardTitle className="text-lg">Trading Coins</CardTitle>
              </CardHeader>
              <CardContent className="space-y-4">
                <div className="flex gap-2">
                  <Button
                    variant={tradeType === "buy" ? "default" : "outline"}
                    size="sm"
                    onClick={() => setTradeType("buy")}
                    className="flex-1"
                  >
                    Buy
                  </Button>
                  <Button
                    variant={tradeType === "sell" ? "default" : "outline"}
                    size="sm"
                    onClick={() => setTradeType("sell")}
                    className="flex-1"
                  >
                    Sell
                  </Button>
                </div>
                <div className="relative">
                  <input
                    type="number"
                    min="0"
                    step="any"
                    placeholder={
                      tradeType === "buy"
                        ? inputMode === "ETH"
                          ? "ETH amount to buy"
                          : "USD amount to spend"
                        : sellInputMode === "TOKEN"
                        ? `${token?.symbol || "Token"} amount to sell`
                        : "USD amount to sell"
                    }
                    value={tradeAmount}
                    onChange={(e) => setTradeAmount(e.target.value)}
                    className="w-full px-3 py-2 border rounded-lg bg-background pr-20"
                  />
                  {(tradeType === "buy" || tradeType === "sell") && (
                    <button
                      type="button"
                      className="absolute right-14 top-1/2 -translate-y-1/2 text-xs text-primary font-semibold px-1 py-0.5 rounded hover:underline"
                      style={{ background: "transparent", border: "none" }}
                      onClick={
                        tradeType === "buy" ? handleMaxBuy : handleMaxSell
                      }
                      tabIndex={-1}
                    >
                      Max
                    </button>
                  )}
                  {tradeType === "buy" && (
                    <button
                      type="button"
                      className="absolute right-2 top-1/2 -translate-y-1/2 text-muted-foreground hover:text-foreground"
                      onClick={() =>
                        setInputMode(inputMode === "ETH" ? "USD" : "ETH")
                      }
                      tabIndex={-1}
                      aria-label="Toggle input mode"
                    >
                      {inputMode === "ETH" ? (
                        <DollarSign size={18} />
                      ) : (
                        <span className="text-sm font-bold">ETH</span>
                      )}
                    </button>
                  )}
                  {tradeType === "sell" && (
                    <button
                      type="button"
                      className="absolute right-2 top-1/2 -translate-y-1/2 text-muted-foreground hover:text-foreground"
                      onClick={() =>
                        setSellInputMode(
                          sellInputMode === "TOKEN" ? "USD" : "TOKEN"
                        )
                      }
                      tabIndex={-1}
                      aria-label="Toggle sell input mode"
                    >
                      {sellInputMode === "TOKEN" ? (
                        token?.imageUrl ? (
                          <img
                            src={token.imageUrl}
                            alt={token.symbol || "Token"}
                            style={{
                              width: 18,
                              height: 18,
                              borderRadius: "50%",
                            }}
                          />
                        ) : (
                          <HelpCircle size={18} />
                        )
                      ) : (
                        <DollarSign size={18} />
                      )}
                    </button>
                  )}
                </div>
                {tradeType === "buy" && (
                  <div className="text-xs text-muted-foreground text-right">
                    {isBalanceLoading || ethPriceLoading
                      ? "Loading ETH balance..."
                      : (() => {
                          const eth = ethBalance?.formatted
                            ? Number(ethBalance.formatted)
                            : 0;
                          const price = ethPriceData?.price || 0;
                          const usd = eth * price;
                          const ethDisplay = eth
                            ? eth >= 1
                              ? eth.toFixed(2)
                              : eth.toPrecision(2)
                            : "0";
                          const usdDisplay = usd
                            ? `$${
                                usd >= 1 ? usd.toFixed(2) : usd.toPrecision(2)
                              }`
                            : "$0";
                          return `${ethDisplay} ETH (${usdDisplay})`;
                        })()}
                  </div>
                )}
                {tradeType === "sell" && (
                  <div className="text-xs text-muted-foreground text-right">
                    {isTokenBalanceLoading || priceLoading
                      ? `Loading ${token?.symbol || "Token"} balance...`
                      : (() => {
                          const tokenBal = tokenBalance?.formatted
                            ? Number(tokenBalance.formatted)
                            : 0;
                          // Prefer price from price, then dexData.priceUsd, else 0
                          let pricePerToken = 0;
                          if (typeof price === "number" && !isNaN(price)) {
                            pricePerToken = price;
                          } else if (dexData?.priceUsd) {
                            pricePerToken = parseFloat(dexData.priceUsd);
                          }
                          const usd = tokenBal * pricePerToken;
                          const tokenDisplay = tokenBal
                            ? tokenBal >= 1
                              ? tokenBal.toFixed(2)
                              : tokenBal.toPrecision(2)
                            : "0";
                          const usdDisplay = usd
                            ? `$${
                                usd >= 1 ? usd.toFixed(2) : usd.toPrecision(2)
                              }`
                            : "$0";
                          return `${tokenDisplay} ${
                            tokenBalance?.symbol || token?.symbol || "Token"
                          } (${usdDisplay})`;
                        })()}
                  </div>
                )}
                <Button
                  className="w-full"
                  disabled={
                    !tradeAmount ||
                    Number(getEthAmount()) <= 0 ||
                    (tradeType === "buy" &&
                      (!ethBalance?.formatted ||
                        isNaN(Number(ethBalance.formatted)) ||
                        Number(getEthAmount()) >
                          Number(ethBalance.formatted))) ||
                    (tradeType === "sell" &&
                      (!tokenBalance?.formatted ||
                        isNaN(Number(tokenBalance.formatted)) ||
                        Number(getSellTokenAmount()) >
                          Number(tokenBalance.formatted)))
                  }
                  onClick={tradeType === "buy" ? handleBuy : handleSell}
                >
                  {tradeType === "buy"
                    ? `Buy ${token?.symbol || "Token"}`
                    : `Sell ${token?.symbol || "Token"}`}
                </Button>
                {txStatus === "pending" && (
                  <div className="text-xs text-blue-500 mt-2">
                    Transaction pending...
                  </div>
                )}
                {txStatus === "success" && (
                  <div className="text-xs text-green-600 mt-2 text-right">
                    Success!{" "}
                    <a
                      href={`https://basescan.org/tx/${
                        typeof txReceipt === "object" &&
                        txReceipt !== null &&
                        "transactionHash" in txReceipt
                          ? txReceipt.transactionHash
                          : ""
                      }`}
                      target="_blank"
                      rel="noopener noreferrer"
                      className="underline"
                    >
                      Check Tx
                    </a>
                  </div>
                )}
                {txStatus === "error" && (
                  <div className="text-xs text-red-500 mt-2">
                    Error: {txError}
                  </div>
                )}
              </CardContent>
            </Card>
=======
          {/* Right Section - Sidebar (Fixed Width) */}
          <div className="w-full lg:w-80 xl:w-96 bg-white dark:bg-gray-900 border border-gray-200 dark:border-gray-700 rounded-lg flex flex-col h-[800px]">
            <TokenHeader token={token} />
            <TokenStats token={token} />
            <TradingInterface token={token} />
            
>>>>>>> b502f886
          </div>
        </div>
      </div>
    </div>
  );
}<|MERGE_RESOLUTION|>--- conflicted
+++ resolved
@@ -30,7 +30,6 @@
 } from "@/components/ui/card";
 import { Skeleton } from "@/components/ui/skeleton";
 import { Tabs, TabsContent, TabsList, TabsTrigger } from "@/components/ui/tabs";
-<<<<<<< HEAD
 import { useZoraProfile, getProfileImageSmall } from "@/hooks/useZoraProfile";
 import { formatLastTradedTime } from "@/hooks/getCoinsLastTraded";
 import { formatUniqueHolders } from "@/hooks/getCoinsLastTradedUnique";
@@ -226,9 +225,446 @@
 
   const latest = data[data.length - 1].value;
   const earliest = data[0].value;
-=======
+
+  if (earliest === 0) return 0;
+
+  return ((latest - earliest) / earliest) * 100;
+};
+
+// Place this helper function before TokenDetails component
+const getAgeFromTimestamp = (timestamp: string) => {
+  const now = new Date();
+  const created = new Date(timestamp);
+  const diffInHours = Math.floor(
+    (now.getTime() - created.getTime()) / (1000 * 60 * 60)
+  );
+
+  if (diffInHours < 1) return "<1h";
+  if (diffInHours < 24) return `${diffInHours}h`;
+  const days = Math.floor(diffInHours / 24);
+  return `${days}d`;
+};
+
+// --- Trade Hook ---
+function useTradeCoin({
+  account,
+  walletClient,
+  publicClient,
+}: {
+  account: Account | null;
+  walletClient: WalletClient | null;
+  publicClient: PublicClient | null;
+}) {
+  const [loading, setLoading] = useState(false);
+  const [error, setError] = useState<string | null>(null);
+  const [receipt, setReceipt] = useState<unknown>(null);
+
+  const trade = async (tradeParameters: TradeParameters) => {
+    setLoading(true);
+    setError(null);
+    setReceipt(null);
+    try {
+      if (!account || !walletClient || !publicClient)
+        throw new Error("Wallet not connected");
+      const result: unknown = await tradeCoin({
+        tradeParameters,
+        walletClient,
+        account,
+        publicClient,
+      });
+      setReceipt(result);
+      return result;
+    } catch (err: unknown) {
+      setError(err instanceof Error ? err.message : "Trade failed");
+      throw err;
+    } finally {
+      setLoading(false);
+    }
+  };
+
+  return { trade, loading, error, receipt };
+}
+
+function hasMediaContent(
+  token: unknown
+): token is { mediaContent: { previewImage?: { medium?: string } } } {
+  return typeof token === "object" && token !== null && "mediaContent" in token;
+}
+
+// Transaction data types
+interface Transaction {
+  id: string;
+  type: "Buy" | "Sell";
+  amount: string;
+  tokenAmount: string;
+  price: number;
+  timestamp: number;
+  maker: {
+    address: string;
+    profileName?: string;
+    profileImage?: string;
+  };
+  txHash: string;
+}
+
+// Top trader data type
+interface Trader {
+  address: string;
+  profileName?: string;
+  profileImage?: string;
+  totalVolume: number;
+  trades: number;
+  lastTraded: number;
+}
+
+// Holder data type
+interface Holder {
+  address: string;
+  profileName?: string;
+  profileImage?: string;
+  balance: string;
+  percentage: number;
+  value: number;
+}
+
+// Mock data generator functions
+const generateMockTransactions = (
+  tokenSymbol: string = "TOKEN",
+  count: number = 10
+): Transaction[] => {
+  return Array.from({ length: count }, (_, i) => {
+    const now = Date.now();
+    const type = Math.random() > 0.5 ? "Buy" : "Sell";
+    const amount = (Math.random() * 2 + 0.1).toFixed(4);
+    const tokenAmount = (Math.random() * 10000 + 100).toFixed(2);
+    const price = parseFloat((Math.random() * 0.001 + 0.0001).toFixed(6));
+
+    return {
+      id: `tx-${i}`,
+      type,
+      amount: `${amount} ETH`,
+      tokenAmount: `${tokenAmount} ${tokenSymbol}`,
+      price,
+      timestamp: now - i * 60000 - Math.floor(Math.random() * 300000),
+      maker: {
+        address: `0x${Math.random().toString(16).substring(2, 42)}`,
+        profileName: Math.random() > 0.7 ? `trader${i}` : undefined,
+      },
+      txHash: `0x${Math.random().toString(16).substring(2, 66)}`,
+    };
+  });
+};
+
+const generateMockTraders = (count: number = 10): Trader[] => {
+  return Array.from({ length: count }, (_, i) => {
+    const now = Date.now();
+    return {
+      address: `0x${Math.random().toString(16).substring(2, 42)}`,
+      profileName: Math.random() > 0.7 ? `trader${i}` : undefined,
+      totalVolume: Math.random() * 100000 + 1000,
+      trades: Math.floor(Math.random() * 100) + 1,
+      lastTraded: now - Math.floor(Math.random() * 86400000),
+    };
+  }).sort((a, b) => b.totalVolume - a.totalVolume);
+};
+
+const generateMockHolders = (
+  totalSupply: string,
+  count: number = 10
+): Holder[] => {
+  const total = parseFloat(totalSupply || "1000000");
+  let remainingPercentage = 100;
+
+  return Array.from({ length: count }, (_, i) => {
+    const percentage =
+      i === count - 1
+        ? remainingPercentage
+        : Math.min(
+            remainingPercentage,
+            Math.random() * 20 + (i === 0 ? 10 : 1)
+          );
+
+    remainingPercentage -= percentage;
+    const balance = ((total * percentage) / 100).toFixed(2);
+    const value = Math.random() * 10000 * percentage;
+
+    return {
+      address: `0x${Math.random().toString(16).substring(2, 42)}`,
+      profileName: Math.random() > 0.7 ? `holder${i}` : undefined,
+      balance,
+      percentage,
+      value,
+    };
+  }).sort((a, b) => b.percentage - a.percentage);
+};
+
+const TRADE_ROUTER_ADDRESS = "0x6ff5693b99212da76ad316178a184ab56d299b43";
+
+export default function TokenDetails() {
+  const { address: rawAddress } = useParams<{ address: string }>();
+  const navigate = useNavigate();
+  const [chartPeriod, setChartPeriod] = useState<ChartPeriod>("24H");
+  const [activeTab, setActiveTab] = useState<string>("overview");
+  const [isLoading, setIsLoading] = useState<Record<string, boolean>>({
+    transactions: false,
+    traders: false,
+    holders: false,
+  });
+
+  const { formatNumber } = useNumberFormatter();
+
+  // Get chart parameters based on selected period
+  const getChartParams = (period: ChartPeriod) => {
+    switch (period) {
+      case "1H":
+        return { period: "5m", span: 12, timeRange: 3600 }; // 1 hour, 5-min intervals
+      case "6H":
+        return { period: "15m", span: 24, timeRange: 21600 }; // 6 hours, 15-min intervals
+      case "24H":
+        return { period: "1h", span: 24, timeRange: 86400 }; // 24 hours, 1-hour intervals
+      case "7D":
+        return { period: "4h", span: 42, timeRange: 604800 }; // 7 days, 4-hour intervals
+      case "1M":
+        return { period: "1d", span: 30, timeRange: 2592000 }; // 30 days, daily intervals
+      case "All":
+        return { period: "1d", span: 90, timeRange: 7776000 }; // 90 days, daily intervals
+      default:
+        return { period: "1h", span: 24, timeRange: 86400 };
+    }
+  };
+
+  const chartParams = getChartParams(chartPeriod);
+
+  // Stabilize the address to prevent unnecessary re-renders
+  const address = useMemo(() => {
+    return rawAddress || null;
+  }, [rawAddress]);
+
+  // Fetch coin details using the proper hook
+  const { coin: token, loading, error } = useCoinDetails(address);
+
+  // Fetch DexScreener data for this token
+  const {
+    tokens: dexTokens,
+    loading: dexLoading,
+    error: dexError,
+  } = useDexScreenerTokens("8453", rawAddress ? [rawAddress] : []);
+
+  const dexData: DexScreenerPair | undefined = useMemo(
+    () => (dexTokens && dexTokens.length > 0 ? dexTokens[0] : undefined),
+    [dexTokens]
+  );
+
+  // Fetch current price from DefiLlama
+  const {
+    priceData: defiLlamaPrice,
+    loading: priceLoading,
+    error: priceError,
+  } = useDefiLlamaPrice("8453", address);
+
+  // Use DefiLlama price if available, otherwise fall back to calculated price
+  const price =
+    defiLlamaPrice?.price ||
+    (token?.marketCap && token?.totalSupply
+      ? Number(token.marketCap) / Number(token.totalSupply)
+      : null);
+
+  // Use TokenWhaleTracker for real holder data
+  const {
+    holders: whaleHolders,
+    loading: holdersLoading,
+    error: holdersError,
+    totalSupply,
+  } = useTokenWhaleTracker({
+    tokenAddress: address || "",
+    startBlock: 0,
+  });
+
+  // State for real data
+  const [transactions, setTransactions] = useState<DefiLlamaTransaction[]>([]);
+  const [topTraders, setTopTraders] = useState<DefiLlamaTrader[]>([]);
+  const [holders, setHolders] = useState<Holder[]>([]);
+
+  // Transform whale holders data when available
+  useEffect(() => {
+    if (whaleHolders.length > 0 && typeof price === 'number' && price > 0) {
+      const transformedHolders = transformHolders(whaleHolders, price);
+      setHolders(transformedHolders.length > 0 ? transformedHolders : generateMockHolders(token?.totalSupply || "1000000", 10));
+    } else if (token?.totalSupply && !holdersLoading) {
+      setHolders(generateMockHolders(token.totalSupply, 10));
+    }
+  }, [whaleHolders, price, holdersLoading, token?.totalSupply]);
+
+  // Fetch real data when address changes or tab is selected
+  useEffect(() => {
+    const fetchData = async () => {
+      if (!address) return;
+
+      // Fetch transactions when transactions tab is selected
+      if (activeTab === "transactions" && !transactions.length) {
+        setIsLoading((prev) => ({ ...prev, transactions: true }));
+        try {
+          const txData = await fetchTokenTransactions(address);
+          setTransactions(txData.length > 0 ? txData : generateMockTransactions(token?.symbol || "TOKEN", 20));
+        } catch (err) {
+          console.error("Error fetching transactions:", err);
+          setTransactions(generateMockTransactions(token?.symbol || "TOKEN", 20));
+        } finally {
+          setIsLoading((prev) => ({ ...prev, transactions: false }));
+        }
+      }
+
+      // Fetch top traders when traders tab is selected
+      if (activeTab === "traders" && !topTraders.length) {
+        setIsLoading((prev) => ({ ...prev, traders: true }));
+        try {
+          const tradersData = await fetchTopTraders(address);
+          setTopTraders(tradersData.length > 0 ? tradersData : generateMockTraders(10));
+        } catch (err) {
+          console.error("Error fetching top traders:", err);
+          setTopTraders(generateMockTraders(10));
+        } finally {
+          setIsLoading((prev) => ({ ...prev, traders: false }));
+        }
+      }
+    };
+
+    fetchData();
+  }, [address, activeTab, transactions.length, topTraders.length, token?.symbol]);
+
+  // Fetch historical price data for chart from DefiLlama
+  const {
+    chartData: historicalPriceData,
+    loading: chartLoading,
+    error: chartError,
+  } = useDefiLlamaHistoricalPrices(
+    "8453",
+    address,
+    chartParams.span,
+    chartParams.timeRange
+  );
+
+  // Transform price data to market cap data
+  const marketCapChartData = useMemo(() => {
+    // If we have historical data and total supply, use real data
+    if (
+      historicalPriceData &&
+      Array.isArray(historicalPriceData) &&
+      historicalPriceData.length > 0 &&
+      token?.totalSupply
+    ) {
+      try {
+        // DefiLlama historical data format is { timestamp: number, price: number }
+        const transformed = historicalPriceData.map(dataPoint => {
+          // Ensure dataPoint has the expected properties
+          if (typeof dataPoint !== 'object' || dataPoint === null) {
+            return null;
+          }
+          
+          const timestamp = typeof dataPoint.timestamp === 'number' ? dataPoint.timestamp : Math.floor(Date.now() / 1000);
+          const price = typeof dataPoint.price === 'number' ? dataPoint.price : 0;
+          
+          return {
+            timestamp,
+            value: calculateMarketCap(price, token.totalSupply),
+            price,
+          };
+        }).filter(Boolean); // Remove any null entries
+        
+        return transformed;
+      } catch (e) {
+        console.error("Error transforming price data:", e);
+        return [];
+      }
+    }
+
+    // Fallback: create synthetic data based on current price and market cap
+    if (price && token?.marketCap) {
+      const currentTimestamp = Math.floor(Date.now() / 1000);
+      const syntheticData = [];
+
+      // Create 24 data points over the last 24 hours
+      for (let i = 23; i >= 0; i--) {
+        const timestamp = currentTimestamp - i * 3600; // 1 hour intervals
+        // Add some realistic variation (±5%)
+        const variation = 1 + (Math.random() - 0.5) * 0.1;
+        const syntheticPrice = price * variation;
+        const syntheticMarketCap = calculateMarketCap(
+          syntheticPrice,
+          token.totalSupply || 0
+        );
+
+        syntheticData.push({
+          timestamp,
+          value: syntheticMarketCap,
+          price: syntheticPrice,
+        });
+      }
+
+      return syntheticData;
+    }
+
+    // Final fallback: use current market cap as a single data point
+    if (token?.marketCap) {
+      const currentTimestamp = Math.floor(Date.now() / 1000);
+      const currentMarketCap = parseFloat(token.marketCap);
+
+      // Create a simple line with the current market cap
+      return [
+        {
+          timestamp: currentTimestamp - 3600, // 1 hour ago
+          value: currentMarketCap * 0.98, // Slightly lower
+          price: price || 0,
+        },
+        {
+          timestamp: currentTimestamp,
+          value: currentMarketCap,
+          price: price || 0,
+        },
+      ];
+    }
+
+    return [];
+  }, [historicalPriceData, token?.totalSupply, price, token?.marketCap]);
+
+  // Calculate percentage change for the chart
+  const chartPercentageChange = useMemo(() => {
+    return calculatePercentageChange(marketCapChartData);
+  }, [marketCapChartData]);
+
+  const handleBack = useCallback(() => {
+    navigate(-1);
+  }, [navigate]);
+
+  const handleCoinClick = useCallback(
+    (coinAddress: string) => {
+      navigate(`/token/${coinAddress}`);
+    },
+    [navigate]
+  );
+
+  // Add wagmi wallet connection state
+  const { address: walletAddress, isConnected } = useAccount();
+  const { data: walletClient } = useWalletClient();
+  const [txStatus, setTxStatus] = useState<
+    null | "pending" | "success" | "error"
+  >(null);
+  const [txError, setTxError] = useState<string | null>(null);
+  const [txReceipt, setTxReceipt] = useState<unknown>(null);
+
+  const { data: ethBalance, isLoading: isBalanceLoading } = useBalance({
+    address: walletAddress,
+    chainId: 8453, // Base mainnet
+    token: undefined, // native ETH
+  });
+
+  // Trading UI state
+  const [tradeType, setTradeType] = useState<"buy" | "sell">("buy");
+  const [tradeAmount, setTradeAmount] = useState("");
+  const [slippage, setSlippage] = useState(0.5); // Default slippage
+  const [inputMode, setInputMode] = useState<"ETH" | "USD">("ETH");
+  const [sellInputMode, setSellInputMode] = useState<"TOKEN" | "USD">("TOKEN");
 import { Badge } from "@/components/ui/badge";
->>>>>>> b502f886
 
 // GeckoTerminalWidget Component
 function GeckoTerminalWidget({ tokenAddress }: { tokenAddress: string }) {
@@ -383,81 +819,6 @@
     },
   });
 
-<<<<<<< HEAD
-    return {
-      address: `0x${Math.random().toString(16).substring(2, 42)}`,
-      profileName: Math.random() > 0.7 ? `holder${i}` : undefined,
-      balance,
-      percentage,
-      value,
-    };
-  }).sort((a, b) => b.percentage - a.percentage);
-};
-
-const TRADE_ROUTER_ADDRESS = "0x6ff5693b99212da76ad316178a184ab56d299b43";
-
-export default function TokenDetails() {
-  const { address: rawAddress } = useParams<{ address: string }>();
-  const navigate = useNavigate();
-  const [chartPeriod, setChartPeriod] = useState<ChartPeriod>("24H");
-  const [activeTab, setActiveTab] = useState<string>("overview");
-  const [isLoading, setIsLoading] = useState<Record<string, boolean>>({
-    transactions: false,
-    traders: false,
-    holders: false,
-  });
-
-  const { formatNumber } = useNumberFormatter();
-
-  // Get chart parameters based on selected period
-  const getChartParams = (period: ChartPeriod) => {
-    switch (period) {
-      case "1H":
-        return { period: "5m", span: 12, timeRange: 3600 }; // 1 hour, 5-min intervals
-      case "6H":
-        return { period: "15m", span: 24, timeRange: 21600 }; // 6 hours, 15-min intervals
-      case "24H":
-        return { period: "1h", span: 24, timeRange: 86400 }; // 24 hours, 1-hour intervals
-      case "7D":
-        return { period: "4h", span: 42, timeRange: 604800 }; // 7 days, 4-hour intervals
-      case "1M":
-        return { period: "1d", span: 30, timeRange: 2592000 }; // 30 days, daily intervals
-      case "All":
-        return { period: "1d", span: 90, timeRange: 7776000 }; // 90 days, daily intervals
-      default:
-        return { period: "1h", span: 24, timeRange: 86400 };
-    }
-  };
-
-  const chartParams = getChartParams(chartPeriod);
-
-  // Stabilize the address to prevent unnecessary re-renders
-  const address = useMemo(() => {
-    return rawAddress || null;
-  }, [rawAddress]);
-
-  // Fetch coin details using the proper hook
-  const { coin: token, loading, error } = useCoinDetails(address);
-
-  // Fetch DexScreener data for this token
-  const {
-    tokens: dexTokens,
-    loading: dexLoading,
-    error: dexError,
-  } = useDexScreenerTokens("8453", rawAddress ? [rawAddress] : []);
-
-  const dexData: DexScreenerPair | undefined = useMemo(
-    () => (dexTokens && dexTokens.length > 0 ? dexTokens[0] : undefined),
-    [dexTokens]
-  );
-
-  // Fetch current price from DefiLlama
-  const {
-    priceData: defiLlamaPrice,
-    loading: priceLoading,
-    error: priceError,
-  } = useDefiLlamaPrice("8453", address);
-=======
   // Define ETH token for Base chain (always the source)
   const ETH_TOKEN: Token = {
     name: 'Ethereum',
@@ -477,7 +838,6 @@
     image: token?.mediaContent?.previewImage?.small || '',
     chainId: 8453,
   };
->>>>>>> b502f886
 
   return (
     <div className="p-6">
@@ -488,81 +848,6 @@
         
       </div>
 
-<<<<<<< HEAD
-  // Use TokenWhaleTracker for real holder data
-  const {
-    holders: whaleHolders,
-    loading: holdersLoading,
-    error: holdersError,
-    totalSupply,
-  } = useTokenWhaleTracker({
-    tokenAddress: address || "",
-    startBlock: 0,
-  });
-
-  // State for real data
-  const [transactions, setTransactions] = useState<DefiLlamaTransaction[]>([]);
-  const [topTraders, setTopTraders] = useState<DefiLlamaTrader[]>([]);
-  const [holders, setHolders] = useState<Holder[]>([]);
-
-  // Transform whale holders data when available
-  useEffect(() => {
-    if (whaleHolders.length > 0 && typeof price === 'number' && price > 0) {
-      const transformedHolders = transformHolders(whaleHolders, price);
-      setHolders(transformedHolders.length > 0 ? transformedHolders : generateMockHolders(token?.totalSupply || "1000000", 10));
-    } else if (token?.totalSupply && !holdersLoading) {
-      setHolders(generateMockHolders(token.totalSupply, 10));
-    }
-  }, [whaleHolders, price, holdersLoading, token?.totalSupply]);
-
-  // Fetch real data when address changes or tab is selected
-  useEffect(() => {
-    const fetchData = async () => {
-      if (!address) return;
-
-      // Fetch transactions when transactions tab is selected
-      if (activeTab === "transactions" && !transactions.length) {
-        setIsLoading((prev) => ({ ...prev, transactions: true }));
-        try {
-          const txData = await fetchTokenTransactions(address);
-          setTransactions(txData.length > 0 ? txData : generateMockTransactions(token?.symbol || "TOKEN", 20));
-        } catch (err) {
-          console.error("Error fetching transactions:", err);
-          setTransactions(generateMockTransactions(token?.symbol || "TOKEN", 20));
-        } finally {
-          setIsLoading((prev) => ({ ...prev, transactions: false }));
-        }
-      }
-
-      // Fetch top traders when traders tab is selected
-      if (activeTab === "traders" && !topTraders.length) {
-        setIsLoading((prev) => ({ ...prev, traders: true }));
-        try {
-          const tradersData = await fetchTopTraders(address);
-          setTopTraders(tradersData.length > 0 ? tradersData : generateMockTraders(10));
-        } catch (err) {
-          console.error("Error fetching top traders:", err);
-          setTopTraders(generateMockTraders(10));
-        } finally {
-          setIsLoading((prev) => ({ ...prev, traders: false }));
-        }
-      }
-    };
-
-    fetchData();
-  }, [address, activeTab, transactions.length, topTraders.length, token?.symbol]);
-
-  // Fetch historical price data for chart from DefiLlama
-  const {
-    chartData: historicalPriceData,
-    loading: chartLoading,
-    error: chartError,
-  } = useDefiLlamaHistoricalPrices(
-    "8453",
-    address,
-    chartParams.span,
-    chartParams.timeRange
-=======
       {/* OnchainKit Swap Component */}
       <div className="space-y-4">
         <Swap>
@@ -581,81 +866,13 @@
         </Swap>
       </div>
     </div>
->>>>>>> b502f886
   );
 }
 
-<<<<<<< HEAD
-  // Transform price data to market cap data
-  const marketCapChartData = useMemo(() => {
-    // If we have historical data and total supply, use real data
-    if (
-      historicalPriceData &&
-      Array.isArray(historicalPriceData) &&
-      historicalPriceData.length > 0 &&
-      token?.totalSupply
-    ) {
-      try {
-        // DefiLlama historical data format is { timestamp: number, price: number }
-        const transformed = historicalPriceData.map(dataPoint => {
-          // Ensure dataPoint has the expected properties
-          if (typeof dataPoint !== 'object' || dataPoint === null) {
-            return null;
-          }
-          
-          const timestamp = typeof dataPoint.timestamp === 'number' ? dataPoint.timestamp : Math.floor(Date.now() / 1000);
-          const price = typeof dataPoint.price === 'number' ? dataPoint.price : 0;
-          
-          return {
-            timestamp,
-            value: calculateMarketCap(price, token.totalSupply),
-            price,
-          };
-        }).filter(Boolean); // Remove any null entries
-        
-        return transformed;
-      } catch (e) {
-        console.error("Error transforming price data:", e);
-        return [];
-      }
-    }
-
-    // Fallback: create synthetic data based on current price and market cap
-    if (price && token?.marketCap) {
-      const currentTimestamp = Math.floor(Date.now() / 1000);
-      const syntheticData = [];
-
-      // Create 24 data points over the last 24 hours
-      for (let i = 23; i >= 0; i--) {
-        const timestamp = currentTimestamp - i * 3600; // 1 hour intervals
-        // Add some realistic variation (±5%)
-        const variation = 1 + (Math.random() - 0.5) * 0.1;
-        const syntheticPrice = price * variation;
-        const syntheticMarketCap = calculateMarketCap(
-          syntheticPrice,
-          token.totalSupply || 0
-        );
-
-        syntheticData.push({
-          timestamp,
-          value: syntheticMarketCap,
-          price: syntheticPrice,
-        });
-      }
-
-      return syntheticData;
-    }
-
-    // Final fallback: use current market cap as a single data point
-    if (token?.marketCap) {
-      const currentTimestamp = Math.floor(Date.now() / 1000);
-      const currentMarketCap = parseFloat(token.marketCap);
-=======
 // CommentsSection Component
 function CommentsSection({ token }: { token: TokenDetails | null }) {
   const comments = token?.zoraComments?.edges || [];
   const commentsCount = token?.zoraComments?.count || 0;
->>>>>>> b502f886
 
   return (
     <div className="flex-1">
@@ -673,210 +890,153 @@
           </TabsList>
         </div>
 
-        <TabsContent value="comments" className="flex-1 p-0 m-0">
-          <div className="px-6 py-3 border-b border-gray-100 dark:border-gray-800">
-            <div className="flex items-center gap-3">
-              <input
-                type="text"
-                placeholder="Add a comment..."
-                className="flex-1 px-3 py-2 bg-gray-50 dark:bg-gray-800 border border-gray-200 dark:border-gray-700 rounded-lg text-sm focus:outline-none focus:ring-2 focus:ring-blue-500"
-              />
-              <div className="flex items-center gap-2 text-sm text-gray-500">
-                <span>Become a holder to unlock</span>
-                <Lock className="w-4 h-4" />
+          {/* Stats Cards Skeleton */}
+          <div className="grid grid-cols-1 md:grid-cols-3 gap-6">
+            {Array.from({ length: 3 }, (_, i) => (
+              <Card key={i}>
+                <CardContent className="pt-6">
+                  <div className="space-y-2">
+                    <Skeleton className="w-20 h-4" />
+                    <Skeleton className="w-32 h-8" />
+                  </div>
+                </CardContent>
+              </Card>
+            ))}
+          </div>
+
+          {/* Chart Skeleton */}
+          <Card>
+            <CardContent className="pt-6">
+              <Skeleton className="w-full h-64" />
+            </CardContent>
+          </Card>
+        </div>
+      </div>
+    );
+  }
+
+  if (error || !token) {
+    return (
+      <div className="container mx-auto px-4 py-8">
+        <div className="flex items-center justify-center min-h-[400px]">
+          <Card className="w-full max-w-md">
+            <CardContent className="pt-6 text-center">
+              <div className="mb-4">
+                <Shield className="w-12 h-12 mx-auto text-muted-foreground" />
               </div>
+              <h2 className="text-xl font-semibold text-foreground mb-2">
+                Token Not Found
+              </h2>
+              <p className="text-muted-foreground mb-6">
+                The token you're looking for doesn't exist or has been removed.
+              </p>
+              <Button onClick={handleBack} className="w-full">
+                <ArrowLeft className="w-4 h-4 mr-2" />
+                Go Back
+              </Button>
+            </CardContent>
+          </Card>
+        </div>
+      </div>
+    );
+  }
+
+  const formattedToken = formatCoinData(token);
+
+  return (
+    <div className="w-full mx-auto px-4 py-6 space-y-6">
+      {/* Header */}
+      <div className="w-full flex items-center justify-between">
+        <div className="flex items-center gap-4">
+          <Button
+            variant="outline"
+            size="sm"
+            onClick={handleBack}
+            className="flex items-center gap-2"
+          >
+            <ArrowLeft className="w-4 h-4" />
+            Back
+          </Button>
+
+          <div className="flex items-center gap-3">
+            <div className="w-12 h-12 bg-primary/10 rounded-xl overflow-hidden flex items-center justify-center">
+              {hasMediaContent(token) &&
+              token.mediaContent.previewImage?.medium ? (
+                <img
+                  src={token.mediaContent.previewImage.medium}
+                  alt=""
+                  className="w-full h-full object-cover"
+                />
+              ) : (
+                <span className="text-muted-foreground text-xl">◎</span>
+              )}
             </div>
-          </div>
-          
-          <div className="flex-1 overflow-y-auto">
-            {comments.length > 0 ? (
-              comments.map((comment, index) => (
-                <div key={comment.node.txHash || index} className="px-6 py-4 border-b border-gray-50 dark:border-gray-800/50 hover:bg-gray-50/50 dark:hover:bg-gray-800/50">
-                  <div className="flex items-start gap-3">
-                    <div className="w-8 h-8 rounded-full bg-gray-100 dark:bg-gray-800 flex items-center justify-center text-sm overflow-hidden">
-                      {comment.node.userProfile?.avatar?.previewImage?.small ? (
-                        <img 
-                          src={comment.node.userProfile.avatar.previewImage.small} 
-                          alt={comment.node.userProfile.handle}
-                          className="w-full h-full object-cover"
-                        />
-                      ) : (
-                        <span>👤</span>
-                      )}
-                    </div>
-                    <div className="flex-1 min-w-0">
-                      <div className="flex items-center gap-2 mb-1">
-                        <span className="font-medium text-sm text-gray-900 dark:text-white">
-                          {comment.node.userProfile?.handle || `${comment.node.userAddress.slice(0, 6)}...${comment.node.userAddress.slice(-4)}`}
-                        </span>
-                        <span className="text-xs text-gray-500">
-                          {getTimeAgo(new Date(comment.node.timestamp * 1000).toISOString())}
-                        </span>
-                        <div className="ml-auto flex items-center gap-1">
-                          <button className="text-gray-400 hover:text-gray-600">
-                            <svg className="w-4 h-4" fill="currentColor" viewBox="0 0 20 20">
-                              <path d="M10 12l-4-4h8l-4 4z"/>
-                            </svg>
-                          </button>
-                          <span className="text-xs text-gray-500">0</span>
-                        </div>
-                      </div>
-                      <p className="text-sm text-gray-700 dark:text-gray-300 leading-relaxed">
-                        {comment.node.comment}
-                      </p>
-                      <button className="text-xs text-gray-500 hover:text-gray-700 mt-2">
-                        Reply
-                      </button>
-                    </div>
-                  </div>
-                </div>
-              ))
-            ) : (
-              <div className="flex items-center justify-center py-12">
-                <div className="text-center text-gray-500">
-                  <MessageCircle className="w-8 h-8 mx-auto mb-2" />
-                  <p>No comments yet</p>
-                  <p className="text-xs">Be the first to comment!</p>
-                </div>
+            <div>
+              <h1 className="text-2xl font-bold text-foreground">
+                {token.name || "Unknown Token"}
+              </h1>
+              <div className="flex items-center gap-2">
+                <Badge variant="secondary">{token.symbol || "N/A"}</Badge>
+                <Badge variant="outline">Base</Badge>
               </div>
-            )}
-          </div>
-        </TabsContent>
-
-        <TabsContent value="holders" className="flex-1 p-6">
-          <div className="text-center text-gray-500 py-8">
-            <Users className="w-8 h-8 mx-auto mb-2" />
-            <p>Holders: {token?.uniqueHolders || '0'}</p>
-            <p className="text-sm">Total Supply: {token ? formatTokenValue(token.totalSupply) : '0'}</p>
-          </div>
-        </TabsContent>
-
-        <TabsContent value="activity" className="flex-1 p-6">
-          <div className="text-center text-gray-500 py-8">
-            <BarChart3 className="w-8 h-8 mx-auto mb-2" />
-            <p>Total Volume: ${token ? formatTokenValue(token.totalVolume) : '0'}</p>
-            <p className="text-sm">24h Volume: ${token ? formatTokenValue(token.volume24h) : '0'}</p>
-          </div>
-        </TabsContent>
-
-        <TabsContent value="details" className="flex-1 p-6">
-          <div className="space-y-4 text-sm">
-            <div className="flex justify-between">
-              <span className="text-gray-500">Contract Address:</span>
-              <span className="font-mono">{token?.address ? `${token.address.slice(0, 6)}...${token.address.slice(-4)}` : 'N/A'}</span>
-            </div>
-            <div className="flex justify-between">
-              <span className="text-gray-500">Symbol:</span>
-              <span>{token?.symbol || 'N/A'}</span>
-            </div>
-            <div className="flex justify-between">
-              <span className="text-gray-500">Creator:</span>
-              <span className="font-mono">{token?.creatorAddress ? `${token.creatorAddress.slice(0, 6)}...${token.creatorAddress.slice(-4)}` : 'N/A'}</span>
-            </div>
-            <div className="flex justify-between">
-              <span className="text-gray-500">Created:</span>
-              <span>{token?.createdAt ? new Date(token.createdAt).toLocaleDateString() : 'N/A'}</span>
-            </div>
-          </div>
-        </TabsContent>
-      </Tabs>
-    </div>
-  );
-}
-
-// Helper function to get time ago
-function getTimeAgo(dateString: string): string {
-  const now = new Date();
-  const date = new Date(dateString);
-  const diffInMs = now.getTime() - date.getTime();
-  const diffInDays = Math.floor(diffInMs / (1000 * 60 * 60 * 24));
-  const diffInHours = Math.floor(diffInMs / (1000 * 60 * 60));
-  const diffInMinutes = Math.floor(diffInMs / (1000 * 60));
-
-  if (diffInDays > 0) {
-    return `${diffInDays}d`;
-  } else if (diffInHours > 0) {
-    return `${diffInHours}h`;
-  } else if (diffInMinutes > 0) {
-    return `${diffInMinutes}m`;
-  } else {
-    return 'now';
-  }
-}
-
-export default function TokenDetails() {
-  const { address: rawAddress } = useParams<{ address: string }>();
-  const navigate = useNavigate();
-
-  const address = useMemo(() => rawAddress || null, [rawAddress]);
-  const { data: token, isLoading: loading, error } = useTokenDetails(address);
-
-  if (loading) {
-    return (
-      <div className="min-h-screen bg-white dark:bg-gray-900">
-        <div className="container mx-auto px-4 py-6 max-w-[1800px]">
-          <div className="flex items-center gap-4 mb-6">
-            <Button variant="ghost" size="sm" onClick={() => navigate(-1)}>
-              <ArrowLeft className="w-4 h-4 mr-2" />
-              Back
-            </Button>
-            <Skeleton className="h-8 w-48" />
-          </div>
-          <div className="flex gap-6">
-            <div className="flex-1">
-              <Skeleton className="h-[800px] w-full rounded-lg" />
-            </div>
-            <div className="w-80 xl:w-96 bg-white dark:bg-gray-900 border border-gray-200 dark:border-gray-700 rounded-lg">
-              <Skeleton className="h-[800px] w-full" />
             </div>
           </div>
         </div>
       </div>
-    );
-  }
-
-  if (error || !token) {
-    return (
-      <div className="min-h-screen bg-white dark:bg-gray-900">
-        <div className="container mx-auto px-4 py-6 max-w-[1800px]">
-          <div className="flex items-center gap-4 mb-6">
-            <Button variant="ghost" size="sm" onClick={() => navigate(-1)}>
-              <ArrowLeft className="w-4 h-4 mr-2" />
-              Back
-            </Button>
+
+      <div className="w-full grid grid-cols-1 lg:grid-cols-3 gap-6">
+        {/* Main Content */}
+        <div className="w-full lg:col-span-2 space-y-6">
+          {/* Price Overview Cards */}
+          <div className="w-full grid grid-cols-1 md:grid-cols-3 gap-4">
+            <Card>
+              <CardContent className="pt-6">
+                <div className="flex items-center gap-2 mb-2">
+                  <DollarSign className="w-4 h-4 text-muted-foreground" />
+                  <p className="text-sm text-muted-foreground">Current Price</p>
+                </div>
+                <p className="text-2xl font-bold text-foreground">
+                  {priceLoading ? (
+                    <Skeleton className="w-24 h-8" />
+                  ) : price !== null ? (
+                    `$${price.toFixed(6)}`
+                  ) : (
+                    calculateFallbackPrice(token?.marketCap, token?.totalSupply)
+                  )}
+                </p>
+                {defiLlamaPrice?.confidence && (
+                  <p className="text-xs text-muted-foreground mt-1">
+                    Confidence: {(defiLlamaPrice.confidence * 100).toFixed(0)}%
+                  </p>
+                )}
+              </CardContent>
+            </Card>
+
+            <Card>
+              <CardContent className="pt-6">
+                <div className="flex items-center gap-2 mb-2">
+                  <BarChart3 className="w-4 h-4 text-muted-foreground" />
+                  <p className="text-sm text-muted-foreground">Market Cap</p>
+                </div>
+                <p className="text-2xl font-bold text-foreground">
+                  ${formatNumber(token?.marketCap || "0")}
+                </p>
+              </CardContent>
+            </Card>
+
+            <Card>
+              <CardContent className="pt-6">
+                <div className="flex items-center gap-2 mb-2">
+                  <TrendingUp className="w-4 h-4 text-muted-foreground" />
+                  <p className="text-sm text-muted-foreground">24h Volume</p>
+                </div>
+                <p className="text-2xl font-bold text-foreground">
+                  ${formatNumber(token?.volume24h || "0")}
+                </p>
+              </CardContent>
+            </Card>
           </div>
-          <div className="flex items-center justify-center py-20">
-            <div className="text-center">
-              <h2 className="text-2xl font-bold mb-2">Token Not Found</h2>
-              <p className="text-gray-500">
-                The token you're looking for doesn't exist or couldn't be loaded.
-              </p>
-            </div>
-          </div>
-        </div>
-      </div>
-    );
-  }
-
-  return (
-    <div className="min-h-screen bg-white dark:bg-gray-900">
-      <div className="container mx-auto px-4 py-6 max-w-[1800px]">
-        {/* Header */}
-        <div className="flex items-center gap-4 mb-6">
-          <Button variant="ghost" size="sm" onClick={() => navigate(-1)}>
-            <ArrowLeft className="w-4 h-4 mr-2" />
-            Back
-          </Button>
-        </div>
-
-        {/* Main Layout */}
-        <div className="flex flex-col lg:flex-row gap-6">
-          {/* Left Section - Main Content (GeckoTerminal Widget) */}
-          <div className="flex-1">
-            <GeckoTerminalWidget tokenAddress={token.address} />
-          </div>
-
-<<<<<<< HEAD
+
           {/* Tabs for different content sections */}
           <Tabs
             defaultValue="overview"
@@ -1648,14 +1808,217 @@
                 )}
               </CardContent>
             </Card>
-=======
+          </div>
+        ) : null}
+        <TabsContent value="comments" className="flex-1 p-0 m-0">
+          <div className="px-6 py-3 border-b border-gray-100 dark:border-gray-800">
+            <div className="flex items-center gap-3">
+              <input
+                type="text"
+                placeholder="Add a comment..."
+                className="flex-1 px-3 py-2 bg-gray-50 dark:bg-gray-800 border border-gray-200 dark:border-gray-700 rounded-lg text-sm focus:outline-none focus:ring-2 focus:ring-blue-500"
+              />
+              <div className="flex items-center gap-2 text-sm text-gray-500">
+                <span>Become a holder to unlock</span>
+                <Lock className="w-4 h-4" />
+              </div>
+            </div>
+          </div>
+          
+          <div className="flex-1 overflow-y-auto">
+            {comments.length > 0 ? (
+              comments.map((comment, index) => (
+                <div key={comment.node.txHash || index} className="px-6 py-4 border-b border-gray-50 dark:border-gray-800/50 hover:bg-gray-50/50 dark:hover:bg-gray-800/50">
+                  <div className="flex items-start gap-3">
+                    <div className="w-8 h-8 rounded-full bg-gray-100 dark:bg-gray-800 flex items-center justify-center text-sm overflow-hidden">
+                      {comment.node.userProfile?.avatar?.previewImage?.small ? (
+                        <img 
+                          src={comment.node.userProfile.avatar.previewImage.small} 
+                          alt={comment.node.userProfile.handle}
+                          className="w-full h-full object-cover"
+                        />
+                      ) : (
+                        <span>👤</span>
+                      )}
+                    </div>
+                    <div className="flex-1 min-w-0">
+                      <div className="flex items-center gap-2 mb-1">
+                        <span className="font-medium text-sm text-gray-900 dark:text-white">
+                          {comment.node.userProfile?.handle || `${comment.node.userAddress.slice(0, 6)}...${comment.node.userAddress.slice(-4)}`}
+                        </span>
+                        <span className="text-xs text-gray-500">
+                          {getTimeAgo(new Date(comment.node.timestamp * 1000).toISOString())}
+                        </span>
+                        <div className="ml-auto flex items-center gap-1">
+                          <button className="text-gray-400 hover:text-gray-600">
+                            <svg className="w-4 h-4" fill="currentColor" viewBox="0 0 20 20">
+                              <path d="M10 12l-4-4h8l-4 4z"/>
+                            </svg>
+                          </button>
+                          <span className="text-xs text-gray-500">0</span>
+                        </div>
+                      </div>
+                      <p className="text-sm text-gray-700 dark:text-gray-300 leading-relaxed">
+                        {comment.node.comment}
+                      </p>
+                      <button className="text-xs text-gray-500 hover:text-gray-700 mt-2">
+                        Reply
+                      </button>
+                    </div>
+                  </div>
+                </div>
+              ))
+            ) : (
+              <div className="flex items-center justify-center py-12">
+                <div className="text-center text-gray-500">
+                  <MessageCircle className="w-8 h-8 mx-auto mb-2" />
+                  <p>No comments yet</p>
+                  <p className="text-xs">Be the first to comment!</p>
+                </div>
+              </div>
+            )}
+          </div>
+        </TabsContent>
+
+        <TabsContent value="holders" className="flex-1 p-6">
+          <div className="text-center text-gray-500 py-8">
+            <Users className="w-8 h-8 mx-auto mb-2" />
+            <p>Holders: {token?.uniqueHolders || '0'}</p>
+            <p className="text-sm">Total Supply: {token ? formatTokenValue(token.totalSupply) : '0'}</p>
+          </div>
+        </TabsContent>
+
+        <TabsContent value="activity" className="flex-1 p-6">
+          <div className="text-center text-gray-500 py-8">
+            <BarChart3 className="w-8 h-8 mx-auto mb-2" />
+            <p>Total Volume: ${token ? formatTokenValue(token.totalVolume) : '0'}</p>
+            <p className="text-sm">24h Volume: ${token ? formatTokenValue(token.volume24h) : '0'}</p>
+          </div>
+        </TabsContent>
+
+        <TabsContent value="details" className="flex-1 p-6">
+          <div className="space-y-4 text-sm">
+            <div className="flex justify-between">
+              <span className="text-gray-500">Contract Address:</span>
+              <span className="font-mono">{token?.address ? `${token.address.slice(0, 6)}...${token.address.slice(-4)}` : 'N/A'}</span>
+            </div>
+            <div className="flex justify-between">
+              <span className="text-gray-500">Symbol:</span>
+              <span>{token?.symbol || 'N/A'}</span>
+            </div>
+            <div className="flex justify-between">
+              <span className="text-gray-500">Creator:</span>
+              <span className="font-mono">{token?.creatorAddress ? `${token.creatorAddress.slice(0, 6)}...${token.creatorAddress.slice(-4)}` : 'N/A'}</span>
+            </div>
+            <div className="flex justify-between">
+              <span className="text-gray-500">Created:</span>
+              <span>{token?.createdAt ? new Date(token.createdAt).toLocaleDateString() : 'N/A'}</span>
+            </div>
+          </div>
+        </TabsContent>
+      </Tabs>
+    </div>
+  );
+}
+
+// Helper function to get time ago
+function getTimeAgo(dateString: string): string {
+  const now = new Date();
+  const date = new Date(dateString);
+  const diffInMs = now.getTime() - date.getTime();
+  const diffInDays = Math.floor(diffInMs / (1000 * 60 * 60 * 24));
+  const diffInHours = Math.floor(diffInMs / (1000 * 60 * 60));
+  const diffInMinutes = Math.floor(diffInMs / (1000 * 60));
+
+  if (diffInDays > 0) {
+    return `${diffInDays}d`;
+  } else if (diffInHours > 0) {
+    return `${diffInHours}h`;
+  } else if (diffInMinutes > 0) {
+    return `${diffInMinutes}m`;
+  } else {
+    return 'now';
+  }
+}
+
+export default function TokenDetails() {
+  const { address: rawAddress } = useParams<{ address: string }>();
+  const navigate = useNavigate();
+
+  const address = useMemo(() => rawAddress || null, [rawAddress]);
+  const { data: token, isLoading: loading, error } = useTokenDetails(address);
+
+  if (loading) {
+    return (
+      <div className="min-h-screen bg-white dark:bg-gray-900">
+        <div className="container mx-auto px-4 py-6 max-w-[1800px]">
+          <div className="flex items-center gap-4 mb-6">
+            <Button variant="ghost" size="sm" onClick={() => navigate(-1)}>
+              <ArrowLeft className="w-4 h-4 mr-2" />
+              Back
+            </Button>
+            <Skeleton className="h-8 w-48" />
+          </div>
+          <div className="flex gap-6">
+            <div className="flex-1">
+              <Skeleton className="h-[800px] w-full rounded-lg" />
+            </div>
+            <div className="w-80 xl:w-96 bg-white dark:bg-gray-900 border border-gray-200 dark:border-gray-700 rounded-lg">
+              <Skeleton className="h-[800px] w-full" />
+            </div>
+          </div>
+        </div>
+      </div>
+    );
+  }
+
+  if (error || !token) {
+    return (
+      <div className="min-h-screen bg-white dark:bg-gray-900">
+        <div className="container mx-auto px-4 py-6 max-w-[1800px]">
+          <div className="flex items-center gap-4 mb-6">
+            <Button variant="ghost" size="sm" onClick={() => navigate(-1)}>
+              <ArrowLeft className="w-4 h-4 mr-2" />
+              Back
+            </Button>
+          </div>
+          <div className="flex items-center justify-center py-20">
+            <div className="text-center">
+              <h2 className="text-2xl font-bold mb-2">Token Not Found</h2>
+              <p className="text-gray-500">
+                The token you're looking for doesn't exist or couldn't be loaded.
+              </p>
+            </div>
+          </div>
+        </div>
+      </div>
+    );
+  }
+
+  return (
+    <div className="min-h-screen bg-white dark:bg-gray-900">
+      <div className="container mx-auto px-4 py-6 max-w-[1800px]">
+        {/* Header */}
+        <div className="flex items-center gap-4 mb-6">
+          <Button variant="ghost" size="sm" onClick={() => navigate(-1)}>
+            <ArrowLeft className="w-4 h-4 mr-2" />
+            Back
+          </Button>
+        </div>
+
+        {/* Main Layout */}
+        <div className="flex flex-col lg:flex-row gap-6">
+          {/* Left Section - Main Content (GeckoTerminal Widget) */}
+          <div className="flex-1">
+            <GeckoTerminalWidget tokenAddress={token.address} />
+          </div>
+
           {/* Right Section - Sidebar (Fixed Width) */}
           <div className="w-full lg:w-80 xl:w-96 bg-white dark:bg-gray-900 border border-gray-200 dark:border-gray-700 rounded-lg flex flex-col h-[800px]">
             <TokenHeader token={token} />
             <TokenStats token={token} />
             <TradingInterface token={token} />
             
->>>>>>> b502f886
           </div>
         </div>
       </div>
