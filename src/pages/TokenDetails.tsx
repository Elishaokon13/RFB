--- conflicted
+++ resolved
@@ -223,16 +223,11 @@
   // Get Privy user info
   const { user, authenticated } = usePrivy();
   const userAddress = user?.wallet?.address;
-<<<<<<< HEAD
   const { theme } = useNextTheme();
-=======
-  const { theme } = useTheme();
->>>>>>> 447a2ef8
 
   // Configure LI.FI Widget based on v3.24.3
   const widgetConfig: WidgetConfig = {
     integrator: "Zoracle",
-<<<<<<< HEAD
     fromChain: 8453, // Base chain
     toChain: 8453,  // Default to same chain
     fromToken: "0x0000000000000000000000000000000000000000", // ETH
@@ -245,22 +240,6 @@
         border: 'none',
         borderRadius: '12px',
       }
-=======
-    fee: 0.05,
-    fromChain: 8453,
-    toChain: 8453,
-    toToken: token?.address,
-    appearance: theme === "dark" ? "dark" : "light",
-    variant: "compact",
-    buildUrl: false, // prevents widget links updating your URL/history
-    theme: { container: { display: "flex", height: "100%", maxHeight: 800 } },
-    sdkConfig: {
-      rpcUrls: {
-        8453: [
-          "https://base-mainnet.g.alchemy.com/v2/dnbpgJAxbCT9dbs-cHKAXVSYLNYDrt_n",
-        ],
-      },
->>>>>>> 447a2ef8
     },
     variant: 'compact' as WidgetVariant, // Use compact variant for better embedding
     buildUrl: false, // prevents widget links updating your URL/history
@@ -485,12 +464,7 @@
 }
 
 export default function TokenDetails() {
-<<<<<<< HEAD
   const { address: rawAddress, "*": extraPath } = useParams<{ address: string, "*": string }>();
-=======
-  const [isTradeModalOpen, setIsTradeModalOpen] = useState(false);
-  const { address: rawAddress } = useParams<{ address: string }>();
->>>>>>> 447a2ef8
   const navigate = useNavigate();
 
   // Handle extra path parameters like "from-token"
