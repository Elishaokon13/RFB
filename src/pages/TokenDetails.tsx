--- conflicted
+++ resolved
@@ -63,7 +63,6 @@
 import { useZoraProfile, getProfileImageSmall } from "@/hooks/useZoraProfile";
 import { formatLastTradedTime } from "@/hooks/getCoinsLastTraded";
 import { formatUniqueHolders } from "@/hooks/getCoinsLastTradedUnique";
-<<<<<<< HEAD
 import { Table, TableBody, TableCell, TableHead, TableHeader, TableRow } from "@/components/ui/table";
 import { useTokenWhaleTracker, WhaleTransferEvent, WhaleHolder } from "@/hooks/useTokenWhaleTracker";
 
@@ -220,16 +219,6 @@
     };
   }).sort((a, b) => b.percentage - a.percentage);
 };
-=======
-import {
-  Table,
-  TableBody,
-  TableCell,
-  TableHead,
-  TableHeader,
-  TableRow,
-} from "@/components/ui/table";
->>>>>>> 6673e55b
 
 // Chart period types
 type ChartPeriod = "1H" | "6H" | "24H" | "7D" | "1M" | "All";
@@ -1270,14 +1259,81 @@
                           <TableHead>Time</TableHead>
                           <TableHead className="text-right">Tx</TableHead>
                         </TableRow>
-<<<<<<< HEAD
                       </TableHeader>
                       <TableBody>
                         {transactions.length === 0 ? (
                           <TableRow>
                             <TableCell colSpan={6} className="text-center py-4">
                               No transactions found
-=======
+                            </TableCell>
+                          </TableRow>
+                        ) : (
+                          transactions.map((tx) => (
+                            <TableRow key={tx.id}>
+                              <TableCell>
+                                <span className={cn(
+                                  "px-2 py-1 rounded-md text-xs font-medium",
+                                  tx.type === "Buy" ? "bg-green-100 text-green-800" : "bg-red-100 text-red-800"
+                                )}>
+                                  {tx.type}
+                                </span>
+                              </TableCell>
+                              <TableCell>${tx.price.toFixed(6)}</TableCell>
+                              <TableCell>{tx.tokenAmount}</TableCell>
+                              <TableCell>
+                                <div className="flex items-center gap-2">
+                                  <div className="w-6 h-6 rounded-full bg-gray-200 flex items-center justify-center text-xs">
+                                    {tx.maker.address.slice(2, 4).toUpperCase()}
+                                  </div>
+                                  <span className="text-sm">
+                                    {tx.maker.profileName || truncateAddress(tx.maker.address)}
+                                  </span>
+                                </div>
+                              </TableCell>
+                              <TableCell>
+                                {(() => {
+                                  try {
+                                    return formatLastTradedTime(new Date(tx.timestamp).toISOString());
+                                  } catch (e) {
+                                    return `${Math.floor((Date.now() - tx.timestamp) / 60000)}m ago`;
+                                  }
+                                })()}
+                              </TableCell>
+                              <TableCell className="text-right">
+                                <a 
+                                  href={`https://basescan.org/tx/${tx.txHash}`} 
+                                  target="_blank" 
+                                  rel="noopener noreferrer"
+                                  className="text-blue-600 hover:underline flex items-center justify-end gap-1"
+                                >
+                                  <span className="text-xs">{truncateAddress(tx.txHash)}</span>
+                                  <ExternalLink className="w-3 h-3" />
+                                </a>
+                              </TableCell>
+                            </TableRow>
+                          ))
+                        )}
+                      </TableBody>
+                    </Table>
+                  )}
+                  <Table>
+                    <TableHeader>
+                      <TableRow>
+                        <TableHead>Type</TableHead>
+                        <TableHead>Price</TableHead>
+                        <TableHead>Amount</TableHead>
+                        <TableHead>Maker</TableHead>
+                        <TableHead>Time</TableHead>
+                        <TableHead className="text-right">Tx</TableHead>
+                      </TableRow>
+                    </TableHeader>
+                    <TableBody>
+                      {transactions.length === 0 ? (
+                        <TableRow>
+                          <TableCell colSpan={6} className="text-center py-4">
+                            No transactions found
+                          </TableCell>
+                        </TableRow>
                       ) : (
                         transactions.map((tx) => (
                           <TableRow key={tx.id}>
@@ -1331,58 +1387,12 @@
                                 </span>
                                 <ExternalLink className="w-3 h-3" />
                               </a>
->>>>>>> 6673e55b
                             </TableCell>
                           </TableRow>
-                        ) : (
-                          transactions.map((tx) => (
-                            <TableRow key={tx.id}>
-                              <TableCell>
-                                <span className={cn(
-                                  "px-2 py-1 rounded-md text-xs font-medium",
-                                  tx.type === "Buy" ? "bg-green-100 text-green-800" : "bg-red-100 text-red-800"
-                                )}>
-                                  {tx.type}
-                                </span>
-                              </TableCell>
-                              <TableCell>${tx.price.toFixed(6)}</TableCell>
-                              <TableCell>{tx.tokenAmount}</TableCell>
-                              <TableCell>
-                                <div className="flex items-center gap-2">
-                                  <div className="w-6 h-6 rounded-full bg-gray-200 flex items-center justify-center text-xs">
-                                    {tx.maker.address.slice(2, 4).toUpperCase()}
-                                  </div>
-                                  <span className="text-sm">
-                                    {tx.maker.profileName || truncateAddress(tx.maker.address)}
-                                  </span>
-                                </div>
-                              </TableCell>
-                              <TableCell>
-                                {(() => {
-                                  try {
-                                    return formatLastTradedTime(new Date(tx.timestamp).toISOString());
-                                  } catch (e) {
-                                    return `${Math.floor((Date.now() - tx.timestamp) / 60000)}m ago`;
-                                  }
-                                })()}
-                              </TableCell>
-                              <TableCell className="text-right">
-                                <a 
-                                  href={`https://basescan.org/tx/${tx.txHash}`} 
-                                  target="_blank" 
-                                  rel="noopener noreferrer"
-                                  className="text-blue-600 hover:underline flex items-center justify-end gap-1"
-                                >
-                                  <span className="text-xs">{truncateAddress(tx.txHash)}</span>
-                                  <ExternalLink className="w-3 h-3" />
-                                </a>
-                              </TableCell>
-                            </TableRow>
-                          ))
-                        )}
-                      </TableBody>
-                    </Table>
-                  )}
+                        ))
+                      )}
+                    </TableBody>
+                  </Table>
                 </CardContent>
               </Card>
             </TabsContent>
@@ -1419,46 +1429,12 @@
                           <TableHead>Trades</TableHead>
                           <TableHead>Last Traded</TableHead>
                         </TableRow>
-<<<<<<< HEAD
                       </TableHeader>
                       <TableBody>
                         {topTraders.length === 0 ? (
                           <TableRow>
                             <TableCell colSpan={5} className="text-center py-4">
                               No traders found
-=======
-                      ) : (
-                        topTraders.map((trader, index) => (
-                          <TableRow key={trader.address}>
-                            <TableCell>#{index + 1}</TableCell>
-                            <TableCell>
-                              <div className="flex items-center gap-2">
-                                <div className="w-6 h-6 rounded-full bg-gray-200 flex items-center justify-center text-xs">
-                                  {trader.address.slice(2, 4).toUpperCase()}
-                                </div>
-                                <span className="text-sm">
-                                  {trader.profileName ||
-                                    truncateAddress(trader.address)}
-                                </span>
-                              </div>
-                            </TableCell>
-                            <TableCell>
-                              ${trader.totalVolume.toLocaleString()}
-                            </TableCell>
-                            <TableCell>{trader.trades}</TableCell>
-                            <TableCell>
-                              {(() => {
-                                try {
-                                  return formatLastTradedTime(
-                                    new Date(trader.lastTraded).toISOString()
-                                  );
-                                } catch (e) {
-                                  return `${Math.floor(
-                                    (Date.now() - trader.lastTraded) / 60000
-                                  )}m ago`;
-                                }
-                              })()}
->>>>>>> 6673e55b
                             </TableCell>
                           </TableRow>
                         ) : (
@@ -1492,6 +1468,60 @@
                       </TableBody>
                     </Table>
                   )}
+                  <Table>
+                    <TableHeader>
+                      <TableRow>
+                        <TableHead>Rank</TableHead>
+                        <TableHead>Trader</TableHead>
+                        <TableHead>Total Volume</TableHead>
+                        <TableHead>Trades</TableHead>
+                        <TableHead>Last Traded</TableHead>
+                      </TableRow>
+                    </TableHeader>
+                    <TableBody>
+                      {topTraders.length === 0 ? (
+                        <TableRow>
+                          <TableCell colSpan={5} className="text-center py-4">
+                            No traders found
+                          </TableCell>
+                        </TableRow>
+                      ) : (
+                        topTraders.map((trader, index) => (
+                          <TableRow key={trader.address}>
+                            <TableCell>#{index + 1}</TableCell>
+                            <TableCell>
+                              <div className="flex items-center gap-2">
+                                <div className="w-6 h-6 rounded-full bg-gray-200 flex items-center justify-center text-xs">
+                                  {trader.address.slice(2, 4).toUpperCase()}
+                                </div>
+                                <span className="text-sm">
+                                  {trader.profileName ||
+                                    truncateAddress(trader.address)}
+                                </span>
+                              </div>
+                            </TableCell>
+                            <TableCell>
+                              ${trader.totalVolume.toLocaleString()}
+                            </TableCell>
+                            <TableCell>{trader.trades}</TableCell>
+                            <TableCell>
+                              {(() => {
+                                try {
+                                  return formatLastTradedTime(
+                                    new Date(trader.lastTraded).toISOString()
+                                  );
+                                } catch (e) {
+                                  return `${Math.floor(
+                                    (Date.now() - trader.lastTraded) / 60000
+                                  )}m ago`;
+                                }
+                              })()}
+                            </TableCell>
+                          </TableRow>
+                        ))
+                      )}
+                    </TableBody>
+                  </Table>
                 </CardContent>
               </Card>
             </TabsContent>
@@ -1528,7 +1558,6 @@
                           <TableHead>Percentage</TableHead>
                           <TableHead className="text-right">Value</TableHead>
                         </TableRow>
-<<<<<<< HEAD
                       </TableHeader>
                       <TableBody>
                         {holders.length === 0 ? (
@@ -1536,30 +1565,6 @@
                             <TableCell colSpan={5} className="text-center py-4">
                               No holders found
                             </TableCell>
-=======
-                      ) : (
-                        holders.map((holder, index) => (
-                          <TableRow key={holder.address}>
-                            <TableCell>#{index + 1}</TableCell>
-                            <TableCell>
-                              <div className="flex items-center gap-2">
-                                <div className="w-6 h-6 rounded-full bg-gray-200 flex items-center justify-center text-xs">
-                                  {holder.address.slice(2, 4).toUpperCase()}
-                                </div>
-                                <span className="text-sm">
-                                  {holder.profileName ||
-                                    truncateAddress(holder.address)}
-                                </span>
-                              </div>
-                            </TableCell>
-                            <TableCell>{holder.balance}</TableCell>
-                            <TableCell>
-                              {holder.percentage.toFixed(2)}%
-                            </TableCell>
-                            <TableCell className="text-right">
-                              ${holder.value.toLocaleString()}
-                            </TableCell>
->>>>>>> 6673e55b
                           </TableRow>
                         ) : (
                           holders.map((holder, index) => (
@@ -1584,6 +1589,50 @@
                       </TableBody>
                     </Table>
                   )}
+                  <Table>
+                    <TableHeader>
+                      <TableRow>
+                        <TableHead>Rank</TableHead>
+                        <TableHead>Holder</TableHead>
+                        <TableHead>Balance</TableHead>
+                        <TableHead>Percentage</TableHead>
+                        <TableHead className="text-right">Value</TableHead>
+                      </TableRow>
+                    </TableHeader>
+                    <TableBody>
+                      {holders.length === 0 ? (
+                        <TableRow>
+                          <TableCell colSpan={5} className="text-center py-4">
+                            No holders found
+                          </TableCell>
+                        </TableRow>
+                      ) : (
+                        holders.map((holder, index) => (
+                          <TableRow key={holder.address}>
+                            <TableCell>#{index + 1}</TableCell>
+                            <TableCell>
+                              <div className="flex items-center gap-2">
+                                <div className="w-6 h-6 rounded-full bg-gray-200 flex items-center justify-center text-xs">
+                                  {holder.address.slice(2, 4).toUpperCase()}
+                                </div>
+                                <span className="text-sm">
+                                  {holder.profileName ||
+                                    truncateAddress(holder.address)}
+                                </span>
+                              </div>
+                            </TableCell>
+                            <TableCell>{holder.balance}</TableCell>
+                            <TableCell>
+                              {holder.percentage.toFixed(2)}%
+                            </TableCell>
+                            <TableCell className="text-right">
+                              ${holder.value.toLocaleString()}
+                            </TableCell>
+                          </TableRow>
+                        ))
+                      )}
+                    </TableBody>
+                  </Table>
                 </CardContent>
               </Card>
             </TabsContent>
