--- conflicted
+++ resolved
@@ -228,25 +228,12 @@
   // Configure LI.FI Widget based on v3.24.3
   const widgetConfig: WidgetConfig = {
     integrator: "Zoracle",
-<<<<<<< HEAD
     fromChain: 8453, // Base chain
     toChain: 8453,  // Default to same chain
     fromToken: "0x0000000000000000000000000000000000000000", // ETH
     toToken: token?.address || "", // Current token
     appearance: theme === 'dark' ? 'dark' : 'light',
-    theme: {
-      container: {
-        width: '100%',
-        height: '400px',
-        border: 'none',
-        borderRadius: '12px',
-      }
-=======
     fee: 0.05,
-    fromChain: 8453,
-    toChain: 8453,
-    toToken: token?.address,
-    appearance: theme === "dark" ? "dark" : "light",
     variant: "compact",
     buildUrl: false, // prevents widget links updating your URL/history
     theme: { container: { display: "flex", height: "100%", maxHeight: 800 } },
@@ -256,10 +243,7 @@
           `https://base-mainnet.g.alchemy.com/v2/${import.meta.env.VITE_ALCHEMY_API_KEY}`,
         ],
       },
->>>>>>> dced3488
     },
-    variant: 'compact' as WidgetVariant, // Use compact variant for better embedding
-    buildUrl: false, // prevents widget links updating your URL/history
   };
   
   return (
