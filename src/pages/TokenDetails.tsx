import { useState, useMemo, useRef, useEffect, useCallback } from "react";
import { useParams, useNavigate } from "react-router-dom";
import {
  ArrowLeft,
  RefreshCw,
  TrendingUp,
  TrendingDown,
  DollarSign,
  BarChart3,
  ExternalLink,
  Copy,
  Users,
  Calendar,
  Globe,
  Shield,
  Circle,
  HelpCircle,
} from "lucide-react";
import PriceChart from "@/components/PriceCharts";
import { cn, truncateAddress } from "@/lib/utils";
import {
  useTrendingCoins,
  formatCoinData,
  useCoinDetails,
} from "@/hooks/useTopVolume24h";
import {
  useDexScreenerTokens,
  DexScreenerPair,
  calculateFallbackPrice,
  useDefiLlamaPrice,
  useDefiLlamaChart,
  useDefiLlamaHistoricalPrices,
} from "@/hooks/useDexScreener";
import { tradeCoin, TradeParameters } from "@zoralabs/coins-sdk";
import { parseEther, parseUnits, erc20Abi } from "viem";
import { useWalletClient } from "wagmi";
import { wagmiConfig } from "@/wagmi";
import { base } from "viem/chains";
import { getCoin } from "@zoralabs/coins-sdk";
import type { WalletClient, PublicClient } from "viem";
import type { Account } from "viem/accounts";
import { Identity } from "@coinbase/onchainkit/identity";
import { useAccount, useBalance } from "wagmi";
import {
  SignInWithBaseButton,
  BasePayButton,
} from "@base-org/account-ui/react";
import { createBaseAccountSDK, pay, getPaymentStatus } from "@base-org/account";
import { useNumberFormatter } from "@/lib/formatNumber";
import { Button } from "@/components/ui/button";
import {
  Card,
  CardContent,
  CardDescription,
  CardHeader,
  CardTitle,
} from "@/components/ui/card";
import { Badge } from "@/components/ui/badge";
import { Separator } from "@/components/ui/separator";
import { Skeleton } from "@/components/ui/skeleton";
import { baseClient } from "@/utils/basenames";
import { Tabs, TabsContent, TabsList, TabsTrigger } from "@/components/ui/tabs";
import { useZoraProfile, getProfileImageSmall } from "@/hooks/useZoraProfile";
import { formatLastTradedTime } from "@/hooks/getCoinsLastTraded";
import { formatUniqueHolders } from "@/hooks/getCoinsLastTradedUnique";
import {
  Table,
  TableBody,
  TableCell,
  TableHead,
  TableHeader,
  TableRow,
} from "@/components/ui/table";

// Chart period types
type ChartPeriod = "1H" | "6H" | "24H" | "7D" | "1M" | "All";

// Helper function to calculate market cap from price and total supply
const calculateMarketCap = (
  price: number,
  totalSupply: string | number
): number => {
  const supply =
    typeof totalSupply === "string" ? parseFloat(totalSupply) : totalSupply;
  return price * supply;
};

// Helper function to transform price data to market cap data
const transformPriceToMarketCap = (
  priceData: Array<{ timestamp: number; price: number }> | null,
  totalSupply: string | number
): Array<{ timestamp: number; value: number; price: number }> => {
  if (!priceData || priceData.length === 0) return [];

  return priceData.map((point) => ({
    timestamp: point.timestamp,
    value: calculateMarketCap(point.price, totalSupply),
    price: point.price,
  }));
};

// Helper function to calculate percentage change
const calculatePercentageChange = (
  data: Array<{ timestamp: number; value: number; price: number }>
): number => {
  if (data.length < 2) return 0;

  const latest = data[data.length - 1].value;
  const earliest = data[0].value;

  if (earliest === 0) return 0;

  return ((latest - earliest) / earliest) * 100;
};

// Place this helper function before TokenDetails component
const getAgeFromTimestamp = (timestamp: string) => {
  const now = new Date();
  const created = new Date(timestamp);
  const diffInHours = Math.floor(
    (now.getTime() - created.getTime()) / (1000 * 60 * 60)
  );

  if (diffInHours < 1) return "<1h";
  if (diffInHours < 24) return `${diffInHours}h`;
  const days = Math.floor(diffInHours / 24);
  return `${days}d`;
};

// --- Trade Hook ---
function useTradeCoin({
  account,
  walletClient,
  publicClient,
}: {
  account: Account | null;
  walletClient: WalletClient | null;
  publicClient: PublicClient | null;
}) {
  const [loading, setLoading] = useState(false);
  const [error, setError] = useState<string | null>(null);
  const [receipt, setReceipt] = useState<unknown>(null);

  const trade = async (tradeParameters: TradeParameters) => {
    setLoading(true);
    setError(null);
    setReceipt(null);
    try {
      if (!account || !walletClient || !publicClient)
        throw new Error("Wallet not connected");
      const result: unknown = await tradeCoin({
        tradeParameters,
        walletClient,
        account,
        publicClient,
      });
      setReceipt(result);
      return result;
    } catch (err: unknown) {
      setError(err instanceof Error ? err.message : "Trade failed");
      throw err;
    } finally {
      setLoading(false);
    }
  };

  return { trade, loading, error, receipt };
}

function hasMediaContent(
  token: unknown
): token is { mediaContent: { previewImage?: { medium?: string } } } {
  return typeof token === "object" && token !== null && "mediaContent" in token;
}

// Transaction data types
interface Transaction {
  id: string;
  type: "Buy" | "Sell";
  amount: string;
  tokenAmount: string;
  price: number;
  timestamp: number;
  maker: {
    address: string;
    profileName?: string;
    profileImage?: string;
  };
  txHash: string;
}

// Top trader data type
interface Trader {
  address: string;
  profileName?: string;
  profileImage?: string;
  totalVolume: number;
  trades: number;
  lastTraded: number;
}

// Holder data type
interface Holder {
  address: string;
  profileName?: string;
  profileImage?: string;
  balance: string;
  percentage: number;
  value: number;
}

// Mock data generator functions
const generateMockTransactions = (
  tokenSymbol: string = "TOKEN",
  count: number = 10
): Transaction[] => {
  return Array.from({ length: count }, (_, i) => {
    const now = Date.now();
    const type = Math.random() > 0.5 ? "Buy" : "Sell";
    const amount = (Math.random() * 2 + 0.1).toFixed(4);
    const tokenAmount = (Math.random() * 10000 + 100).toFixed(2);
    const price = parseFloat((Math.random() * 0.001 + 0.0001).toFixed(6));

    return {
      id: `tx-${i}`,
      type,
      amount: `${amount} ETH`,
      tokenAmount: `${tokenAmount} ${tokenSymbol}`,
      price,
      timestamp: now - i * 60000 - Math.floor(Math.random() * 300000),
      maker: {
        address: `0x${Math.random().toString(16).substring(2, 42)}`,
        profileName: Math.random() > 0.7 ? `trader${i}` : undefined,
      },
      txHash: `0x${Math.random().toString(16).substring(2, 66)}`,
    };
  });
};

const generateMockTraders = (count: number = 10): Trader[] => {
  return Array.from({ length: count }, (_, i) => {
    const now = Date.now();
    return {
      address: `0x${Math.random().toString(16).substring(2, 42)}`,
      profileName: Math.random() > 0.7 ? `trader${i}` : undefined,
      totalVolume: Math.random() * 100000 + 1000,
      trades: Math.floor(Math.random() * 100) + 1,
      lastTraded: now - Math.floor(Math.random() * 86400000),
    };
  }).sort((a, b) => b.totalVolume - a.totalVolume);
};

const generateMockHolders = (
  totalSupply: string,
  count: number = 10
): Holder[] => {
  const total = parseFloat(totalSupply || "1000000");
  let remainingPercentage = 100;

  return Array.from({ length: count }, (_, i) => {
    const percentage =
      i === count - 1
        ? remainingPercentage
        : Math.min(
            remainingPercentage,
            Math.random() * 20 + (i === 0 ? 10 : 1)
          );

    remainingPercentage -= percentage;
    const balance = ((total * percentage) / 100).toFixed(2);
    const value = Math.random() * 10000 * percentage;

    return {
      address: `0x${Math.random().toString(16).substring(2, 42)}`,
      profileName: Math.random() > 0.7 ? `holder${i}` : undefined,
      balance,
      percentage,
      value,
    };
  }).sort((a, b) => b.percentage - a.percentage);
};

const TRADE_ROUTER_ADDRESS = "0x6ff5693b99212da76ad316178a184ab56d299b43";

export default function TokenDetails() {
  const { address: rawAddress } = useParams<{ address: string }>();
  const navigate = useNavigate();
  const [chartPeriod, setChartPeriod] = useState<ChartPeriod>("24H");
  const [activeTab, setActiveTab] = useState<string>("overview");

  const { formatNumber } = useNumberFormatter();

  // Get chart parameters based on selected period
  const getChartParams = (period: ChartPeriod) => {
    switch (period) {
      case "1H":
        return { period: "5m", span: 12, timeRange: 3600 }; // 1 hour, 5-min intervals
      case "6H":
        return { period: "15m", span: 24, timeRange: 21600 }; // 6 hours, 15-min intervals
      case "24H":
        return { period: "1h", span: 24, timeRange: 86400 }; // 24 hours, 1-hour intervals
      case "7D":
        return { period: "4h", span: 42, timeRange: 604800 }; // 7 days, 4-hour intervals
      case "1M":
        return { period: "1d", span: 30, timeRange: 2592000 }; // 30 days, daily intervals
      case "All":
        return { period: "1d", span: 90, timeRange: 7776000 }; // 90 days, daily intervals
      default:
        return { period: "1h", span: 24, timeRange: 86400 };
    }
  };

  const chartParams = getChartParams(chartPeriod);

  // Stabilize the address to prevent unnecessary re-renders
  const address = useMemo(() => {
    return rawAddress || null;
  }, [rawAddress]);

  // Fetch coin details using the proper hook
  const { coin: token, loading, error } = useCoinDetails(address);

  // Generate mock data for transactions, top traders, and holders
  const transactions = useMemo(() => {
    if (!token?.symbol) return [];
    return generateMockTransactions(token.symbol, 20);
  }, [token?.symbol]);

  const topTraders = useMemo(() => {
    return generateMockTraders(10);
  }, []);

  const holders = useMemo(() => {
    if (!token?.totalSupply) return [];
    return generateMockHolders(token.totalSupply, 10);
  }, [token?.totalSupply]);

  // Fetch DexScreener data for this token
  const {
    tokens: dexTokens,
    loading: dexLoading,
    error: dexError,
  } = useDexScreenerTokens("8453", rawAddress ? [rawAddress] : []);

  const dexData: DexScreenerPair | undefined = useMemo(
    () => (dexTokens && dexTokens.length > 0 ? dexTokens[0] : undefined),
    [dexTokens]
  );

  // Fetch current price from DefiLlama
  const {
    priceData: defiLlamaPrice,
    loading: priceLoading,
    error: priceError,
  } = useDefiLlamaPrice("8453", address);

  // Use DefiLlama price if available, otherwise fall back to calculated price
  const price =
    defiLlamaPrice?.price ||
    (token?.marketCap && token?.totalSupply
      ? Number(token.marketCap) / Number(token.totalSupply)
      : null);

  // Fetch historical price data for chart
  const {
    chartData: historicalPriceData,
    loading: chartLoading,
    error: chartError,
  } = useDefiLlamaHistoricalPrices(
    "8453",
    address,
    chartParams.span,
    chartParams.timeRange
  );

  // Transform price data to market cap data
  const marketCapChartData = useMemo(() => {
    // If we have historical data and total supply, use real data
    if (
      historicalPriceData &&
      Array.isArray(historicalPriceData) &&
      historicalPriceData.length > 0 &&
      token?.totalSupply
    ) {
      try {
        const transformed = transformPriceToMarketCap(
          historicalPriceData,
          token.totalSupply
        );
        return transformed;
      } catch (e) {
        console.error("Error transforming price data:", e);
        return [];
      }
    }

    // Fallback: create synthetic data based on current price and market cap
    if (price && token?.marketCap) {
      const currentTimestamp = Math.floor(Date.now() / 1000);
      const syntheticData = [];

      // Create 24 data points over the last 24 hours
      for (let i = 23; i >= 0; i--) {
        const timestamp = currentTimestamp - i * 3600; // 1 hour intervals
        // Add some realistic variation (±5%)
        const variation = 1 + (Math.random() - 0.5) * 0.1;
        const syntheticPrice = price * variation;
        const syntheticMarketCap = calculateMarketCap(
          syntheticPrice,
          token.totalSupply || 0
        );

        syntheticData.push({
          timestamp,
          value: syntheticMarketCap,
          price: syntheticPrice,
        });
      }

      return syntheticData;
    }

    // Final fallback: use current market cap as a single data point
    if (token?.marketCap) {
      const currentTimestamp = Math.floor(Date.now() / 1000);
      const currentMarketCap = parseFloat(token.marketCap);

      // Create a simple line with the current market cap
      return [
        {
          timestamp: currentTimestamp - 3600, // 1 hour ago
          value: currentMarketCap * 0.98, // Slightly lower
          price: price || 0,
        },
        {
          timestamp: currentTimestamp,
          value: currentMarketCap,
          price: price || 0,
        },
      ];
    }

    return [];
  }, [historicalPriceData, token?.totalSupply, price, token?.marketCap]);

  // Calculate percentage change for the chart
  const chartPercentageChange = useMemo(() => {
    return calculatePercentageChange(marketCapChartData);
  }, [marketCapChartData]);

  const handleBack = useCallback(() => {
    navigate(-1);
  }, [navigate]);

  const handleCoinClick = useCallback(
    (coinAddress: string) => {
      navigate(`/token/${coinAddress}`);
    },
    [navigate]
  );

  // Add wagmi wallet connection state
  const { address: walletAddress, isConnected } = useAccount();
  const { data: walletClient } = useWalletClient();
  const [txStatus, setTxStatus] = useState<
    null | "pending" | "success" | "error"
  >(null);
  const [txError, setTxError] = useState<string | null>(null);
  const [txReceipt, setTxReceipt] = useState<unknown>(null);

  const { data: ethBalance, isLoading: isBalanceLoading } = useBalance({
    address: walletAddress,
    chainId: 8453, // Base mainnet
    token: undefined, // native ETH
  });

  // Trading UI state
  const [tradeType, setTradeType] = useState<"buy" | "sell">("buy");
  const [tradeAmount, setTradeAmount] = useState("");
  const [slippage, setSlippage] = useState(0.5); // Default slippage
  const [inputMode, setInputMode] = useState<"ETH" | "USD">("ETH");
  const [sellInputMode, setSellInputMode] = useState<"TOKEN" | "USD">("TOKEN");

  // ERC-20 token balance for Sell
  const { data: tokenBalance, isLoading: isTokenBalanceLoading } = useBalance({
    address: walletAddress,
    token:
      tradeType === "sell"
        ? (token?.address as `0x${string}` | undefined)
        : undefined,
    chainId: 8453,
  });

  const { priceData: ethPriceData, loading: ethPriceLoading } =
    useDefiLlamaPrice("base", "0x4200000000000000000000000000000000000006");

  // Helper to get ETH value from input
  const getEthAmount = () => {
    if (inputMode === "ETH") {
      return tradeAmount;
    } else {
      // USD mode: convert USD to ETH using price
      const price = ethPriceData?.price || 0;
      if (!price) return "";
      const usd = Number(tradeAmount);
      if (isNaN(usd) || usd <= 0) return "";
      return (usd / price).toString();
    }
  };

  // Helper to get USD value from input
  const getUsdAmount = () => {
    if (inputMode === "USD") {
      return tradeAmount;
    } else {
      // ETH mode: convert ETH to USD using price
      const price = ethPriceData?.price || 0;
      const eth = Number(tradeAmount);
      if (!price || isNaN(eth) || eth <= 0) return "";
      return (eth * price).toString();
    }
  };

  // Helper to get token amount from input for Sell
  const getSellTokenAmount = () => {
    if (sellInputMode === "TOKEN") {
      return tradeAmount;
    } else {
      // USD mode: convert USD to token using price
      let pricePerToken = 0;
      if (typeof price === "number" && !isNaN(price)) {
        pricePerToken = price;
      } else if (dexData?.priceUsd) {
        pricePerToken = parseFloat(dexData.priceUsd);
      }
      if (!pricePerToken) return "";
      const usd = Number(tradeAmount);
      if (isNaN(usd) || usd <= 0) return "";
      return (usd / pricePerToken).toString();
    }
  };

  // Helper to get USD value from input for Sell
  const getSellUsdAmount = () => {
    if (sellInputMode === "USD") {
      return tradeAmount;
    } else {
      let pricePerToken = 0;
      if (typeof price === "number" && !isNaN(price)) {
        pricePerToken = price;
      } else if (dexData?.priceUsd) {
        pricePerToken = parseFloat(dexData.priceUsd);
      }
      const tokenAmt = Number(tradeAmount);
      if (!pricePerToken || isNaN(tokenAmt) || tokenAmt <= 0) return "";
      return (tokenAmt * pricePerToken).toString();
    }
  };

  const handleBuy = async () => {
    setTxStatus("pending");
    setTxError(null);
    setTxReceipt(null);
    try {
      const ethAmount = getEthAmount();
      if (
        !token?.address ||
        !walletClient ||
        !walletClient.account ||
        !ethAmount
      ) {
        setTxStatus("error");
        setTxError("Missing required data.");
        return;
      }
      const tradeParameters = {
        sell: { type: "eth" as const },
        buy: {
          type: "erc20" as const,
          address: token.address as `0x${string}`,
        },
        amountIn: parseEther(ethAmount),
        slippage: slippage / 100, // slippage is percent (e.g. 0.5 for 0.5%)
        sender: walletClient.account.address,
      };
      const receipt = await tradeCoin({
        tradeParameters,
        walletClient,
        account: walletClient.account,
        publicClient: baseClient,
      });
      setTxStatus("success");
      setTxReceipt(receipt);
    } catch (err: unknown) {
      setTxStatus("error");
      setTxError(err instanceof Error ? err.message : "Transaction failed");
    }
  };

  // Add handleSell function after handleBuy
  const handleSell = async () => {
    setTxStatus("pending");
    setTxError(null);
    setTxReceipt(null);
    try {
      const tokenAmount = getSellTokenAmount();
      const decimals = 18; // Default to 18 decimals
      if (
        !token?.address ||
        !walletClient ||
        !walletClient.account ||
        !tokenAmount
      ) {
        setTxStatus("error");
        setTxError("Missing required data.");
        return;
      }
      // 1. Approve the router to spend the amount being sold
      const amountToApprove = parseUnits(tokenAmount, decimals);
      await walletClient.writeContract({
        address: token.address as `0x${string}`,
        abi: erc20Abi,
        functionName: "approve",
        args: [TRADE_ROUTER_ADDRESS, amountToApprove],
        account: walletClient.account,
        chain: base,
      });
      // 2. Call tradeCoin
      const tradeParameters = {
        sell: {
          type: "erc20" as const,
          address: token.address as `0x${string}`,
        },
        buy: { type: "eth" as const },
        amountIn: amountToApprove,
        slippage: slippage / 100,
        sender: walletClient.account.address,
      };
      const receipt = await tradeCoin({
        tradeParameters,
        walletClient,
        account: walletClient.account,
        publicClient: baseClient,
      });
      setTxStatus("success");
      setTxReceipt(receipt);
    } catch (err: unknown) {
      setTxStatus("error");
      setTxError(err instanceof Error ? err.message : "Transaction failed");
    }
  };

  // Add max button logic
  const handleMaxBuy = () => {
    if (inputMode === "ETH") {
      if (ethBalance?.formatted) setTradeAmount(ethBalance.formatted);
    } else {
      // USD mode
      if (ethBalance?.formatted && ethPriceData?.price) {
        setTradeAmount(
          (Number(ethBalance.formatted) * ethPriceData.price).toString()
        );
      }
    }
  };
  const handleMaxSell = () => {
    if (sellInputMode === "TOKEN") {
      if (tokenBalance?.formatted) setTradeAmount(tokenBalance.formatted);
    } else {
      // USD mode
      if (tokenBalance?.formatted) {
        let pricePerToken = 0;
        if (typeof price === "number" && !isNaN(price)) {
          pricePerToken = price;
        } else if (dexData?.priceUsd) {
          pricePerToken = parseFloat(dexData.priceUsd);
        }
        setTradeAmount(
          (Number(tokenBalance.formatted) * pricePerToken).toString()
        );
      }
    }
  };

  // Early return if no address (before hooks that depend on it)
  if (!address) {
    return (
      <div className="container mx-auto px-4 py-8">
        <div className="flex items-center justify-center min-h-[400px]">
          <Card className="w-full max-w-md">
            <CardContent className="pt-6 text-center">
              <div className="mb-4">
                <Shield className="w-12 h-12 mx-auto text-muted-foreground" />
              </div>
              <h2 className="text-xl font-semibold text-foreground mb-2">
                Invalid Token Address
              </h2>
              <p className="text-muted-foreground mb-6">
                No token address provided in the URL.
              </p>
              <Button onClick={handleBack} className="w-full">
                <ArrowLeft className="w-4 h-4 mr-2" />
                Go Back
              </Button>
            </CardContent>
          </Card>
        </div>
      </div>
    );
  }

  if (loading) {
    return (
      <div className="container mx-auto px-4 py-8">
        <div className="space-y-6">
          {/* Header Skeleton */}
          <div className="flex items-center gap-4">
            <Skeleton className="w-8 h-8" />
            <div className="space-y-2">
              <Skeleton className="w-32 h-6" />
              <Skeleton className="w-24 h-4" />
            </div>
          </div>

          {/* Stats Cards Skeleton */}
          <div className="grid grid-cols-1 md:grid-cols-3 gap-6">
            {Array.from({ length: 3 }, (_, i) => (
              <Card key={i}>
                <CardContent className="pt-6">
                  <div className="space-y-2">
                    <Skeleton className="w-20 h-4" />
                    <Skeleton className="w-32 h-8" />
                  </div>
                </CardContent>
              </Card>
            ))}
          </div>

          {/* Chart Skeleton */}
          <Card>
            <CardContent className="pt-6">
              <Skeleton className="w-full h-64" />
            </CardContent>
          </Card>
        </div>
      </div>
    );
  }

  if (error || !token) {
    return (
      <div className="container mx-auto px-4 py-8">
        <div className="flex items-center justify-center min-h-[400px]">
          <Card className="w-full max-w-md">
            <CardContent className="pt-6 text-center">
              <div className="mb-4">
                <Shield className="w-12 h-12 mx-auto text-muted-foreground" />
              </div>
              <h2 className="text-xl font-semibold text-foreground mb-2">
                Token Not Found
              </h2>
              <p className="text-muted-foreground mb-6">
                The token you're looking for doesn't exist or has been removed.
              </p>
              <Button onClick={handleBack} className="w-full">
                <ArrowLeft className="w-4 h-4 mr-2" />
                Go Back
              </Button>
            </CardContent>
          </Card>
        </div>
      </div>
    );
  }

  const formattedToken = formatCoinData(token);

  return (
    <div className="w-full mx-auto px-4 py-6 space-y-6">
      {/* Header */}
<<<<<<< HEAD
              <div className="flex items-center gap-4">
=======
      <div className="w-full flex items-center justify-between">
        <div className="flex items-center gap-4">
>>>>>>> 13d71249
          <Button
            variant="outline"
            size="sm"
            onClick={handleBack}
            className="flex items-center gap-2"
          >
            <ArrowLeft className="w-4 h-4" />
            Back
          </Button>

          <div className="flex items-center gap-3">
            <div className="w-12 h-12 bg-primary/10 rounded-xl overflow-hidden flex items-center justify-center">
              {hasMediaContent(token) &&
              token.mediaContent.previewImage?.medium ? (
                <img
                  src={token.mediaContent.previewImage.medium}
                  alt=""
                  className="w-full h-full object-cover"
                />
              ) : (
                <span className="text-muted-foreground text-xl">◎</span>
              )}
            </div>
            <div>
              <h1 className="text-2xl font-bold text-foreground">
                {token.name || "Unknown Token"}
              </h1>
              <div className="flex items-center gap-2">
                <Badge variant="secondary">{token.symbol || "N/A"}</Badge>
                <Badge variant="outline">Base</Badge>
              </div>
            </div>
          </div>
        </div>

<<<<<<< HEAD
      <div className="grid grid-cols-1 lg:grid-cols-3 gap-6">
=======
        <Button
          variant="outline"
          size="sm"
          disabled={loading || dexLoading}
          className="flex items-center gap-2"
        >
          <RefreshCw
            className={cn("w-4 h-4", (loading || dexLoading) && "animate-spin")}
          />
          Refresh
        </Button>
      </div>

      <div className="w-full grid grid-cols-1 lg:grid-cols-3 gap-6">
>>>>>>> 13d71249
        {/* Main Content */}
        <div className="w-full lg:col-span-2 space-y-6">
          {/* Price Overview Cards */}
          <div className="w-full grid grid-cols-1 md:grid-cols-3 gap-4">
            <Card>
              <CardContent className="pt-6">
                <div className="flex items-center gap-2 mb-2">
                  <DollarSign className="w-4 h-4 text-muted-foreground" />
                  <p className="text-sm text-muted-foreground">Current Price</p>
                </div>
                <p className="text-2xl font-bold text-foreground">
                  {priceLoading ? (
                    <Skeleton className="w-24 h-8" />
                  ) : price !== null ? (
                    `$${price.toFixed(6)}`
                  ) : (
                    calculateFallbackPrice(token?.marketCap, token?.totalSupply)
                  )}
                </p>
                {defiLlamaPrice?.confidence && (
                  <p className="text-xs text-muted-foreground mt-1">
                    Confidence: {(defiLlamaPrice.confidence * 100).toFixed(0)}%
                  </p>
                )}
              </CardContent>
            </Card>

            <Card>
              <CardContent className="pt-6">
                <div className="flex items-center gap-2 mb-2">
                  <BarChart3 className="w-4 h-4 text-muted-foreground" />
                  <p className="text-sm text-muted-foreground">Market Cap</p>
                </div>
                <p className="text-2xl font-bold text-foreground">
                  ${formatNumber(token?.marketCap || "0")}
                </p>
              </CardContent>
            </Card>

            <Card>
              <CardContent className="pt-6">
                <div className="flex items-center gap-2 mb-2">
                  <TrendingUp className="w-4 h-4 text-muted-foreground" />
                  <p className="text-sm text-muted-foreground">24h Volume</p>
                </div>
                <p className="text-2xl font-bold text-foreground">
                  ${formatNumber(token?.volume24h || "0")}
                </p>
              </CardContent>
            </Card>
          </div>

          {/* Tabs for different content sections */}
          <Tabs
            defaultValue="overview"
            value={activeTab}
            onValueChange={setActiveTab}
            className="w-full"
          >
            <TabsList className="grid grid-cols-4 mb-4">
              <TabsTrigger value="overview">Overview</TabsTrigger>
              <TabsTrigger value="transactions">Transactions</TabsTrigger>
              <TabsTrigger value="traders">Top Traders</TabsTrigger>
              <TabsTrigger value="holders">Holders</TabsTrigger>
            </TabsList>

            {/* Overview Tab */}
            <TabsContent value="overview" className="space-y-6">
              {/* Interactive Price Chart */}
              <Card>
                <CardContent className="pt-6">
                  <PriceChart
                    data={marketCapChartData}
                    changePercent={chartPercentageChange}
                    selectedRange={chartPeriod}
                    onRangeChange={(range) =>
                      setChartPeriod(range as ChartPeriod)
                    }
                    loading={chartLoading || loading || !token}
                    error={chartError || error}
                    totalSupply={token?.totalSupply}
                  />
                </CardContent>
              </Card>

              {/* Token Information */}
              <Card>
                <CardHeader>
                  <CardTitle className="flex items-center gap-2">
                    <Shield className="w-5 h-5" />
                    Token Information
                  </CardTitle>
                </CardHeader>
                <CardContent>
                  <div className="grid grid-cols-1 md:grid-cols-2 gap-6">
                    <div className="space-y-4">
                      <div className="flex items-center justify-between">
                        <span className="text-sm text-muted-foreground flex items-center gap-2">
                          <Globe className="w-4 h-4" />
                          Token Address
                        </span>
                        <div className="flex items-center gap-2">
                          <span className="text-sm font-mono text-foreground">
                            {truncateAddress(token?.address || "")}
                          </span>
                          <Button
                            variant="ghost"
                            size="sm"
                            className="h-6 w-6 p-0"
                          >
                            <Copy className="w-3 h-3" />
                          </Button>
                        </div>
                      </div>
                      <Separator />
                      <div className="flex items-center justify-between">
                        <span className="text-sm text-muted-foreground">
                          Total Supply
                        </span>
                        <span className="text-sm text-foreground">
                          {formattedToken?.formattedTotalSupply || "N/A"}
                        </span>
                      </div>
                      <Separator />
                      <div className="flex items-center justify-between">
                        <span className="text-sm text-muted-foreground flex items-center gap-2">
                          <Users className="w-4 h-4" />
                          Holders
                        </span>
                        <span className="text-sm text-foreground">
                          {token?.uniqueHolders || "N/A"}
                        </span>
                      </div>
                      <Separator />
                      <div className="flex items-center justify-between">
                        <span className="text-sm text-muted-foreground flex items-center gap-2">
                          <Calendar className="w-4 h-4" />
                          Created
                        </span>
                        <span className="text-sm text-foreground">
                          {token?.createdAt
                            ? new Date(token.createdAt).toLocaleDateString()
                            : "N/A"}
                        </span>
                      </div>
                    </div>

                    <div className="space-y-4">
                      <div className="flex items-center justify-between">
                        <span className="text-sm text-muted-foreground">
                          Chain
                        </span>
                        <Badge variant="outline">Base</Badge>
                      </div>
                      <Separator />
                      <div className="flex items-center justify-between">
                        <span className="text-sm text-muted-foreground">
                          Contract Type
                        </span>
                        <Badge variant="secondary">ERC-20</Badge>
                      </div>
                      <Separator />
                      <div className="flex items-center justify-between">
                        <span className="text-sm text-muted-foreground">
                          Creator
                        </span>
                        <span className="text-sm text-foreground">
                          {typeof token?.creatorAddress === "string" ? (
                            <Identity
                              address={token.creatorAddress as `0x${string}`}
                            >
                              {null}
                            </Identity>
                          ) : (
                            "N/A"
                          )}
                        </span>
                      </div>
                      <Separator />
                      <div className="flex items-center justify-between">
                        <span className="text-sm text-muted-foreground">
                          Age
                        </span>
                        <span className="text-sm text-foreground">
                          {token?.createdAt
                            ? getAgeFromTimestamp(token.createdAt)
                            : "N/A"}
                        </span>
                      </div>
                    </div>
                  </div>
                </CardContent>
              </Card>
            </TabsContent>

            {/* Transactions Tab */}
            <TabsContent value="transactions">
              <Card>
                <CardHeader>
                  <CardTitle className="flex items-center gap-2">
                    <TrendingUp className="w-5 h-5" />
                    Recent Transactions
                  </CardTitle>
                  <CardDescription>
                    Latest trades for {token?.symbol || "this token"}
                  </CardDescription>
                </CardHeader>
                <CardContent>
                  <Table>
                    <TableHeader>
                      <TableRow>
                        <TableHead>Type</TableHead>
                        <TableHead>Price</TableHead>
                        <TableHead>Amount</TableHead>
                        <TableHead>Maker</TableHead>
                        <TableHead>Time</TableHead>
                        <TableHead className="text-right">Tx</TableHead>
                      </TableRow>
                    </TableHeader>
                    <TableBody>
                      {transactions.length === 0 ? (
                        <TableRow>
                          <TableCell colSpan={6} className="text-center py-4">
                            No transactions found
                          </TableCell>
                        </TableRow>
                      ) : (
                        transactions.map((tx) => (
                          <TableRow key={tx.id}>
                            <TableCell>
                              <span
                                className={cn(
                                  "px-2 py-1 rounded-md text-xs font-medium",
                                  tx.type === "Buy"
                                    ? "bg-green-100 text-green-800"
                                    : "bg-red-100 text-red-800"
                                )}
                              >
                                {tx.type}
                              </span>
                            </TableCell>
                            <TableCell>${tx.price.toFixed(6)}</TableCell>
                            <TableCell>{tx.tokenAmount}</TableCell>
                            <TableCell>
                              <div className="flex items-center gap-2">
                                <div className="w-6 h-6 rounded-full bg-gray-200 flex items-center justify-center text-xs">
                                  {tx.maker.address.slice(2, 4).toUpperCase()}
                                </div>
                                <span className="text-sm">
                                  {tx.maker.profileName ||
                                    truncateAddress(tx.maker.address)}
                                </span>
                              </div>
                            </TableCell>
                            <TableCell>
                              {(() => {
                                try {
                                  return formatLastTradedTime(
                                    new Date(tx.timestamp).toISOString()
                                  );
                                } catch (e) {
                                  return `${Math.floor(
                                    (Date.now() - tx.timestamp) / 60000
                                  )}m ago`;
                                }
                              })()}
                            </TableCell>
                            <TableCell className="text-right">
                              <a
                                href={`https://basescan.org/tx/${tx.txHash}`}
                                target="_blank"
                                rel="noopener noreferrer"
                                className="text-blue-600 hover:underline flex items-center justify-end gap-1"
                              >
                                <span className="text-xs">
                                  {truncateAddress(tx.txHash)}
                                </span>
                                <ExternalLink className="w-3 h-3" />
                              </a>
                            </TableCell>
                          </TableRow>
                        ))
                      )}
                    </TableBody>
                  </Table>
                </CardContent>
              </Card>
            </TabsContent>

            {/* Top Traders Tab */}
            <TabsContent value="traders">
              <Card>
                <CardHeader>
                  <CardTitle className="flex items-center gap-2">
                    <Users className="w-5 h-5" />
                    Top Traders
                  </CardTitle>
                  <CardDescription>
                    Most active traders for {token?.symbol || "this token"}
                  </CardDescription>
                </CardHeader>
                <CardContent>
                  <Table>
                    <TableHeader>
                      <TableRow>
                        <TableHead>Rank</TableHead>
                        <TableHead>Trader</TableHead>
                        <TableHead>Total Volume</TableHead>
                        <TableHead>Trades</TableHead>
                        <TableHead>Last Traded</TableHead>
                      </TableRow>
                    </TableHeader>
                    <TableBody>
                      {topTraders.length === 0 ? (
                        <TableRow>
                          <TableCell colSpan={5} className="text-center py-4">
                            No traders found
                          </TableCell>
                        </TableRow>
                      ) : (
                        topTraders.map((trader, index) => (
                          <TableRow key={trader.address}>
                            <TableCell>#{index + 1}</TableCell>
                            <TableCell>
                              <div className="flex items-center gap-2">
                                <div className="w-6 h-6 rounded-full bg-gray-200 flex items-center justify-center text-xs">
                                  {trader.address.slice(2, 4).toUpperCase()}
                                </div>
                                <span className="text-sm">
                                  {trader.profileName ||
                                    truncateAddress(trader.address)}
                                </span>
                              </div>
                            </TableCell>
                            <TableCell>
                              ${trader.totalVolume.toLocaleString()}
                            </TableCell>
                            <TableCell>{trader.trades}</TableCell>
                            <TableCell>
                              {(() => {
                                try {
                                  return formatLastTradedTime(
                                    new Date(trader.lastTraded).toISOString()
                                  );
                                } catch (e) {
                                  return `${Math.floor(
                                    (Date.now() - trader.lastTraded) / 60000
                                  )}m ago`;
                                }
                              })()}
                            </TableCell>
                          </TableRow>
                        ))
                      )}
                    </TableBody>
                  </Table>
                </CardContent>
              </Card>
            </TabsContent>

            {/* Holders Tab */}
            <TabsContent value="holders">
              <Card>
                <CardHeader>
                  <CardTitle className="flex items-center gap-2">
                    <Users className="w-5 h-5" />
                    Top Holders
                  </CardTitle>
                  <CardDescription>
                    Largest holders of {token?.symbol || "this token"}
                  </CardDescription>
                </CardHeader>
                <CardContent>
                  <Table>
                    <TableHeader>
                      <TableRow>
                        <TableHead>Rank</TableHead>
                        <TableHead>Holder</TableHead>
                        <TableHead>Balance</TableHead>
                        <TableHead>Percentage</TableHead>
                        <TableHead className="text-right">Value</TableHead>
                      </TableRow>
                    </TableHeader>
                    <TableBody>
                      {holders.length === 0 ? (
                        <TableRow>
                          <TableCell colSpan={5} className="text-center py-4">
                            No holders found
                          </TableCell>
                        </TableRow>
                      ) : (
                        holders.map((holder, index) => (
                          <TableRow key={holder.address}>
                            <TableCell>#{index + 1}</TableCell>
                            <TableCell>
                              <div className="flex items-center gap-2">
                                <div className="w-6 h-6 rounded-full bg-gray-200 flex items-center justify-center text-xs">
                                  {holder.address.slice(2, 4).toUpperCase()}
                                </div>
                                <span className="text-sm">
                                  {holder.profileName ||
                                    truncateAddress(holder.address)}
                                </span>
                              </div>
                            </TableCell>
                            <TableCell>{holder.balance}</TableCell>
                            <TableCell>
                              {holder.percentage.toFixed(2)}%
                            </TableCell>
                            <TableCell className="text-right">
                              ${holder.value.toLocaleString()}
                            </TableCell>
                          </TableRow>
                        ))
                      )}
                    </TableBody>
                  </Table>
                </CardContent>
              </Card>
            </TabsContent>
          </Tabs>
        </div>

        {/* Sidebar */}
        {isConnected ? (
          <div className="space-y-6">
            <Card>
              <CardHeader>
                <CardTitle className="text-lg">Trading Coins</CardTitle>
              </CardHeader>
              <CardContent className="space-y-4">
                <div className="flex gap-2">
                  <Button
                    variant={tradeType === "buy" ? "default" : "outline"}
                    size="sm"
                    onClick={() => setTradeType("buy")}
                    className="flex-1"
                  >
                    Buy
                  </Button>
                  <Button
                    variant={tradeType === "sell" ? "default" : "outline"}
                    size="sm"
                    onClick={() => setTradeType("sell")}
                    className="flex-1"
                  >
                    Sell
                  </Button>
                </div>
                <div className="relative">
                  <input
                    type="number"
                    min="0"
                    step="any"
                    placeholder={
                      tradeType === "buy"
                        ? inputMode === "ETH"
                          ? "ETH amount to buy"
                          : "USD amount to spend"
                        : sellInputMode === "TOKEN"
                        ? `${token?.symbol || "Token"} amount to sell`
                        : "USD amount to sell"
                    }
                    value={tradeAmount}
                    onChange={(e) => setTradeAmount(e.target.value)}
                    className="w-full px-3 py-2 border rounded-lg bg-background pr-20"
                  />
                  {(tradeType === "buy" || tradeType === "sell") && (
                    <button
                      type="button"
                      className="absolute right-14 top-1/2 -translate-y-1/2 text-xs text-primary font-semibold px-1 py-0.5 rounded hover:underline"
                      style={{ background: "transparent", border: "none" }}
                      onClick={
                        tradeType === "buy" ? handleMaxBuy : handleMaxSell
                      }
                      tabIndex={-1}
                    >
                      Max
                    </button>
                  )}
                  {tradeType === "buy" && (
                    <button
                      type="button"
                      className="absolute right-2 top-1/2 -translate-y-1/2 text-muted-foreground hover:text-foreground"
                      onClick={() =>
                        setInputMode(inputMode === "ETH" ? "USD" : "ETH")
                      }
                      tabIndex={-1}
                      aria-label="Toggle input mode"
                    >
                      {inputMode === "ETH" ? (
                        <DollarSign size={18} />
                      ) : (
                        <span className="text-sm font-bold">ETH</span>
                      )}
                    </button>
                  )}
                  {tradeType === "sell" && (
                    <button
                      type="button"
                      className="absolute right-2 top-1/2 -translate-y-1/2 text-muted-foreground hover:text-foreground"
                      onClick={() =>
                        setSellInputMode(
                          sellInputMode === "TOKEN" ? "USD" : "TOKEN"
                        )
                      }
                      tabIndex={-1}
                      aria-label="Toggle sell input mode"
                    >
                      {sellInputMode === "TOKEN" ? (
                        token?.imageUrl ? (
                          <img
                            src={token.imageUrl}
                            alt={token.symbol || "Token"}
                            style={{
                              width: 18,
                              height: 18,
                              borderRadius: "50%",
                            }}
                          />
                        ) : (
                          <HelpCircle size={18} />
                        )
                      ) : (
                        <DollarSign size={18} />
                      )}
                    </button>
                  )}
                </div>
                {tradeType === "buy" && (
                  <div className="text-xs text-muted-foreground text-right">
                    {isBalanceLoading || ethPriceLoading
                      ? "Loading ETH balance..."
                      : (() => {
                          const eth = ethBalance?.formatted
                            ? Number(ethBalance.formatted)
                            : 0;
                          const price = ethPriceData?.price || 0;
                          const usd = eth * price;
                          const ethDisplay = eth
                            ? eth >= 1
                              ? eth.toFixed(2)
                              : eth.toPrecision(2)
                            : "0";
                          const usdDisplay = usd
                            ? `$${
                                usd >= 1 ? usd.toFixed(2) : usd.toPrecision(2)
                              }`
                            : "$0";
                          return `${ethDisplay} ETH (${usdDisplay})`;
                        })()}
                  </div>
                )}
                {tradeType === "sell" && (
                  <div className="text-xs text-muted-foreground text-right">
                    {isTokenBalanceLoading || priceLoading
                      ? `Loading ${token?.symbol || "Token"} balance...`
                      : (() => {
                          const tokenBal = tokenBalance?.formatted
                            ? Number(tokenBalance.formatted)
                            : 0;
                          // Prefer price from price, then dexData.priceUsd, else 0
                          let pricePerToken = 0;
                          if (typeof price === "number" && !isNaN(price)) {
                            pricePerToken = price;
                          } else if (dexData?.priceUsd) {
                            pricePerToken = parseFloat(dexData.priceUsd);
                          }
                          const usd = tokenBal * pricePerToken;
                          const tokenDisplay = tokenBal
                            ? tokenBal >= 1
                              ? tokenBal.toFixed(2)
                              : tokenBal.toPrecision(2)
                            : "0";
                          const usdDisplay = usd
                            ? `$${
                                usd >= 1 ? usd.toFixed(2) : usd.toPrecision(2)
                              }`
                            : "$0";
                          return `${tokenDisplay} ${
                            tokenBalance?.symbol || token?.symbol || "Token"
                          } (${usdDisplay})`;
                        })()}
                  </div>
                )}
                <Button
                  className="w-full"
                  disabled={
                    !tradeAmount ||
                    Number(getEthAmount()) <= 0 ||
                    (tradeType === "buy" &&
                      (!ethBalance?.formatted ||
                        isNaN(Number(ethBalance.formatted)) ||
                        Number(getEthAmount()) >
                          Number(ethBalance.formatted))) ||
                    (tradeType === "sell" &&
                      (!tokenBalance?.formatted ||
                        isNaN(Number(tokenBalance.formatted)) ||
                        Number(getSellTokenAmount()) >
                          Number(tokenBalance.formatted)))
                  }
                  onClick={tradeType === "buy" ? handleBuy : handleSell}
                >
                  {tradeType === "buy"
                    ? `Buy ${token?.symbol || "Token"}`
                    : `Sell ${token?.symbol || "Token"}`}
                </Button>
                {txStatus === "pending" && (
                  <div className="text-xs text-blue-500 mt-2">
                    Transaction pending...
                  </div>
                )}
                {txStatus === "success" && (
                  <div className="text-xs text-green-600 mt-2 text-right">
                    Success!{" "}
                    <a
                      href={`https://basescan.org/tx/${
                        typeof txReceipt === "object" &&
                        txReceipt !== null &&
                        "transactionHash" in txReceipt
                          ? txReceipt.transactionHash
                          : ""
                      }`}
                      target="_blank"
                      rel="noopener noreferrer"
                      className="underline"
                    >
                      Check Tx
                    </a>
                  </div>
                )}
                {txStatus === "error" && (
                  <div className="text-xs text-red-500 mt-2">
                    Error: {txError}
                  </div>
                )}
              </CardContent>
            </Card>
          </div>
        ) : null}
      </div>
    </div>
  );
}<|MERGE_RESOLUTION|>--- conflicted
+++ resolved
@@ -778,12 +778,8 @@
   return (
     <div className="w-full mx-auto px-4 py-6 space-y-6">
       {/* Header */}
-<<<<<<< HEAD
-              <div className="flex items-center gap-4">
-=======
       <div className="w-full flex items-center justify-between">
         <div className="flex items-center gap-4">
->>>>>>> 13d71249
           <Button
             variant="outline"
             size="sm"
@@ -818,25 +814,9 @@
             </div>
           </div>
         </div>
-
-<<<<<<< HEAD
-      <div className="grid grid-cols-1 lg:grid-cols-3 gap-6">
-=======
-        <Button
-          variant="outline"
-          size="sm"
-          disabled={loading || dexLoading}
-          className="flex items-center gap-2"
-        >
-          <RefreshCw
-            className={cn("w-4 h-4", (loading || dexLoading) && "animate-spin")}
-          />
-          Refresh
-        </Button>
       </div>
 
       <div className="w-full grid grid-cols-1 lg:grid-cols-3 gap-6">
->>>>>>> 13d71249
         {/* Main Content */}
         <div className="w-full lg:col-span-2 space-y-6">
           {/* Price Overview Cards */}
@@ -1480,4 +1460,4 @@
       </div>
     </div>
   );
-}+}
