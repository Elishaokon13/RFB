--- conflicted
+++ resolved
@@ -3,12 +3,8 @@
 
 const Index = () => {
   return (
-<<<<<<< HEAD
-    <>
-=======
     <div className="w-full max-w-7xl mx-auto px-4 sm:px-6 lg:px-8">
       <Trending />
->>>>>>> 4d2d09a8
       <TokenTable />
     </div>
   );
