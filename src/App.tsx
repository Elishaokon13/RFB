--- conflicted
+++ resolved
@@ -16,11 +16,7 @@
 import NotFound from "./pages/NotFound";
 import Layout from "./components/Layout";
 import WhaleTrackerPage from "./pages/WhaleTrackerPage";
-<<<<<<< HEAD
-import TbaCoins from "./pages/TbaCoins";
-=======
 import { NotificationProvider } from "./components/Header";
->>>>>>> a7f8c79b
 
 const queryClient = new QueryClient();
 
