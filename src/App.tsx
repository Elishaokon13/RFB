import { Toaster } from "@/components/ui/toaster";
import { Toaster as Sonner } from "@/components/ui/sonner";
import { TooltipProvider } from "@/components/ui/tooltip";
import { QueryClient, QueryClientProvider } from "@tanstack/react-query";
import { BrowserRouter, Routes, Route } from "react-router-dom";
import Index from "./pages/Index";
import TokenDetails from "./pages/TokenDetails";
import Creators from "./pages/Creators";
import NotFound from "./pages/NotFound";
import Layout from "./components/Layout";
import { WagmiProvider } from 'wagmi';
import { wagmiConfig } from './wagmi';

const queryClient = new QueryClient();

const App = () => (
<<<<<<< HEAD
  <WagmiProvider config={wagmiConfig}>
    <QueryClientProvider client={queryClient}>
      <TooltipProvider>
        <Toaster />
        <Sonner />
        <BrowserRouter>
          <Routes>
            <Route element={<Layout />}>
              <Route path="/" element={<Index />} />
              <Route path="/token/:address" element={<TokenDetails />} />
              {/* ADD ALL CUSTOM ROUTES ABOVE THE CATCH-ALL "*" ROUTE */}
              <Route path="*" element={<NotFound />} />
            </Route>
          </Routes>
        </BrowserRouter>
      </TooltipProvider>
    </QueryClientProvider>
  </WagmiProvider>
=======
  <QueryClientProvider client={queryClient}>
    <TooltipProvider>
      <Toaster />
      <Sonner />
      <BrowserRouter>
        <Routes>
          <Route element={<Layout />}>
            <Route path="/" element={<Index />} />
            <Route path="/token/:address" element={<TokenDetails />} />
            <Route path="/creators" element={<Creators />} />
            {/* ADD ALL CUSTOM ROUTES ABOVE THE CATCH-ALL "*" ROUTE */}
            <Route path="*" element={<NotFound />} />
          </Route>
        </Routes>
      </BrowserRouter>
    </TooltipProvider>
  </QueryClientProvider>
>>>>>>> 016789de
);

export default App;<|MERGE_RESOLUTION|>--- conflicted
+++ resolved
@@ -14,7 +14,6 @@
 const queryClient = new QueryClient();
 
 const App = () => (
-<<<<<<< HEAD
   <WagmiProvider config={wagmiConfig}>
     <QueryClientProvider client={queryClient}>
       <TooltipProvider>
@@ -33,25 +32,6 @@
       </TooltipProvider>
     </QueryClientProvider>
   </WagmiProvider>
-=======
-  <QueryClientProvider client={queryClient}>
-    <TooltipProvider>
-      <Toaster />
-      <Sonner />
-      <BrowserRouter>
-        <Routes>
-          <Route element={<Layout />}>
-            <Route path="/" element={<Index />} />
-            <Route path="/token/:address" element={<TokenDetails />} />
-            <Route path="/creators" element={<Creators />} />
-            {/* ADD ALL CUSTOM ROUTES ABOVE THE CATCH-ALL "*" ROUTE */}
-            <Route path="*" element={<NotFound />} />
-          </Route>
-        </Routes>
-      </BrowserRouter>
-    </TooltipProvider>
-  </QueryClientProvider>
->>>>>>> 016789de
 );
 
 export default App;