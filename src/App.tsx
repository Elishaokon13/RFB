import "@coinbase/onchainkit/styles.css";
import { OnchainKitProvider } from "@coinbase/onchainkit";
import { base } from "viem/chains";
import { Toaster } from "@/components/ui/toaster";
import { Toaster as Sonner } from "@/components/ui/sonner";
import { TooltipProvider } from "@/components/ui/tooltip";
import { QueryClient, QueryClientProvider } from "@tanstack/react-query";
import { BrowserRouter, Routes, Route } from "react-router-dom";
import { ThemeProvider } from "next-themes";
import { PrivyProvider } from "@privy-io/react-auth";
import { WagmiProvider } from "wagmi";
import { privyConfig, wagmiConfig } from "./wagmi";
import Index from "./pages/Index";
import TokenDetails from "./pages/TokenDetails";
import Creators from "./pages/Creators";
import NotFound from "./pages/NotFound";
import Layout from "./components/Layout";
import WhaleTrackerPage from "./pages/WhaleTrackerPage";
import WatchlistPage from "./pages/WatchlistPage";
import ComparisonPage from "./pages/ComparisonPage";
import { NotificationProvider } from "./components/Header";
import { ComparisonProvider } from "./context/ComparisonContext";

const queryClient = new QueryClient();

const App = () => (
  <PrivyProvider
    appId={import.meta.env.VITE_PRIVY_APP_ID || "clz2zz2z20000z2z2z2z2z2z2"}
    config={privyConfig}
  >
    <OnchainKitProvider
      chain={base}
      apiKey={import.meta.env.VITE_COINBASE_API_KEY}
    >
      <ThemeProvider attribute="class" defaultTheme="light" enableSystem>
        <WagmiProvider config={wagmiConfig}>
          <QueryClientProvider client={queryClient}>
            <NotificationProvider>
<<<<<<< HEAD
              <ComparisonProvider>
                <TooltipProvider>
                  <Toaster />
                  <Sonner />
                  <BrowserRouter>
                    <Routes>
                      <Route element={<Layout />}>
                        <Route path="/" element={<Index />} />
                        <Route path="/token/:address" element={<TokenDetails />} />
                        <Route path="/creators" element={<Creators />} />
                        <Route path="/whale-tracker" element={<WhaleTrackerPage />} />
                        <Route path="/watchlist" element={<WatchlistPage />} />
                        <Route path="/comparison" element={<ComparisonPage />} />
                        {/* ADD ALL CUSTOM ROUTES ABOVE THE CATCH-ALL "*" ROUTE */}
                        <Route path="*" element={<NotFound />} />
                      </Route>
                    </Routes>
                  </BrowserRouter>
                </TooltipProvider>
              </ComparisonProvider>
=======
              <TooltipProvider>
                <Toaster />
                <Sonner />
                <BrowserRouter>
                  <Routes>
                    <Route element={<Layout />}>
                      <Route path="/" element={<Index />} />
                      <Route
                        path="/token/:address"
                        element={<TokenDetails />}
                      />
                      <Route path="/creators" element={<Creators />} />
                      <Route
                        path="/whale-tracker"
                        element={<WhaleTrackerPage />}
                      />
                      <Route path="/whale-tracker" element={<WhaleTrackerPage />} />
                      <Route path="/watchlist" element={<WatchlistPage />} />
                      {/* ADD ALL CUSTOM ROUTES ABOVE THE CATCH-ALL "*" ROUTE */}
                      <Route path="*" element={<NotFound />} />
                    </Route>
                  </Routes>
                </BrowserRouter>
              </TooltipProvider>
>>>>>>> 6b4e9f2d
            </NotificationProvider>
          </QueryClientProvider>
        </WagmiProvider>
      </ThemeProvider>
    </OnchainKitProvider>
  </PrivyProvider>
);

export default App;<|MERGE_RESOLUTION|>--- conflicted
+++ resolved
@@ -36,7 +36,6 @@
         <WagmiProvider config={wagmiConfig}>
           <QueryClientProvider client={queryClient}>
             <NotificationProvider>
-<<<<<<< HEAD
               <ComparisonProvider>
                 <TooltipProvider>
                   <Toaster />
@@ -57,7 +56,6 @@
                   </BrowserRouter>
                 </TooltipProvider>
               </ComparisonProvider>
-=======
               <TooltipProvider>
                 <Toaster />
                 <Sonner />
@@ -82,7 +80,6 @@
                   </Routes>
                 </BrowserRouter>
               </TooltipProvider>
->>>>>>> 6b4e9f2d
             </NotificationProvider>
           </QueryClientProvider>
         </WagmiProvider>
