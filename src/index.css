--- conflicted
+++ resolved
@@ -142,7 +142,6 @@
   }
 }
 
-<<<<<<< HEAD
 /* Custom colors for gains and losses */
 :root {
   --gain: 142.1 70.6% 45.3%;
@@ -191,7 +190,6 @@
   .animate-fade-in {
     animation: fade-in 0.3s ease-out;
   }
-=======
 /* Hide number input spinners in Chrome, Safari, Edge */
 input[type="number"]::-webkit-inner-spin-button,
 input[type="number"]::-webkit-outer-spin-button {
@@ -202,5 +200,4 @@
 /* Hide number input spinners in Firefox */
 input[type="number"] {
   -moz-appearance: textfield;
->>>>>>> a8a8b216
 }