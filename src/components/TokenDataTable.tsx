--- conflicted
+++ resolved
@@ -1,12 +1,8 @@
 import { RefreshCw } from "lucide-react";
 import { cn, truncateAddress } from "@/lib/utils";
 import { formatCoinData, Coin } from "@/hooks/useTopVolume24h";
-<<<<<<< HEAD
 import moment from "moment";
-=======
 import { formatVolumeCompact, formatMarketCapCompact } from "@/lib/formatNumber";
-import moment from 'moment'
->>>>>>> 6e678bf8
 import {
   formatDexScreenerPrice,
   DexScreenerPair,
