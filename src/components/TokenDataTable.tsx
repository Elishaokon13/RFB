import { RefreshCw } from "lucide-react";
import { cn, truncateAddress } from "@/lib/utils";
import { formatCoinData, Coin } from "@/hooks/useTopVolume24h";
import { formatDexScreenerPrice, DexScreenerPair } from "@/hooks/useDexScreener";
import { memo, useMemo, useCallback, useRef, useEffect } from "react";

// Helper function to calculate age from timestamp
const getAgeFromTimestamp = (timestamp: string) => {
  const now = new Date();
  const created = new Date(timestamp);
  const diffInHours = Math.floor(
    (now.getTime() - created.getTime()) / (1000 * 60 * 60)
  );

  if (diffInHours < 1) return "<1h";
  if (diffInHours < 24) return `${diffInHours}h`;
  const days = Math.floor(diffInHours / 24);
  return `${days}d`;
};

// Deep comparison function for coin data
const areCoinsEqual = (prevCoin: Coin, nextCoin: Coin, prevDexData: DexScreenerPair | null, nextDexData: DexScreenerPair | null) => {
  // Compare core coin properties
  if (
    prevCoin.id !== nextCoin.id ||
    prevCoin.symbol !== nextCoin.symbol ||
    prevCoin.name !== nextCoin.name ||
    prevCoin.address !== nextCoin.address ||
    prevCoin.marketCap !== nextCoin.marketCap ||
    prevCoin.volume24h !== nextCoin.volume24h ||
    prevCoin.marketCapDelta24h !== nextCoin.marketCapDelta24h ||
    prevCoin.createdAt !== nextCoin.createdAt ||
    prevCoin.uniqueHolders !== nextCoin.uniqueHolders
  ) {
    return false;
  }

  // Compare DexScreener data if available
  if (prevDexData && nextDexData) {
    if (
      prevDexData.priceUsd !== nextDexData.priceUsd ||
      prevDexData.volume?.h24 !== nextDexData.volume?.h24 ||
      prevDexData.priceChange?.h24 !== nextDexData.priceChange?.h24
    ) {
      return false;
    }
  } else if (prevDexData !== nextDexData) {
    return false;
  }

  return true;
};

// Create a stable data store to prevent unnecessary re-renders
const useStableData = (coins: Coin[], dexScreenerData: Record<string, DexScreenerPair>) => {
  const prevDataRef = useRef<{
    coins: Coin[];
    dexScreenerData: Record<string, DexScreenerPair>;
    stableCoins: Coin[];
  }>({ coins: [], dexScreenerData: {}, stableCoins: [] });

  return useMemo(() => {
    const currentData = { coins, dexScreenerData };
    const prevData = prevDataRef.current;

    // Check if data actually changed
    const coinsChanged = coins.length !== prevData.coins.length ||
      coins.some((coin, index) => {
        const prevCoin = prevData.coins[index];
        if (!prevCoin) return true;
        
        const prevDexData = prevData.dexScreenerData[prevCoin.address];
        const nextDexData = dexScreenerData[coin.address];
        
        return !areCoinsEqual(prevCoin, coin, prevDexData, nextDexData);
      });

    // If data changed, update the stable reference
    if (coinsChanged) {
      prevDataRef.current = currentData;
      return coins;
    }

    // Return stable reference if no changes
    return prevData.stableCoins.length > 0 ? prevData.stableCoins : coins;
  }, [coins, dexScreenerData]);
};

// Memoized price cell component with aggressive memoization
const PriceCell = memo(({ coin, dexScreenerData }: { coin: Coin; dexScreenerData: Record<string, DexScreenerPair> }) => {
  const priceData = dexScreenerData[coin.address];
  
  if (priceData) {
    const formatted = formatDexScreenerPrice(priceData);
    return (
      <div className="text-sm font-medium text-foreground">
        {formatted.priceUsd}
      </div>
    );
  }
  
  // Always show fallback data immediately, no loading states
  const formattedCoin = formatCoinData(coin);
  return (
    <div className="text-sm font-medium text-foreground">
      {formattedCoin.formattedPrice}
    </div>
  );
}, (prevProps, nextProps) => {
  const prevPriceData = prevProps.dexScreenerData[prevProps.coin.address];
  const nextPriceData = nextProps.dexScreenerData[nextProps.coin.address];
  return areCoinsEqual(prevProps.coin, nextProps.coin, prevPriceData, nextPriceData);
});

PriceCell.displayName = 'PriceCell';

// Memoized volume cell component
const VolumeCell = memo(({ coin, dexScreenerData }: { coin: Coin; dexScreenerData: Record<string, DexScreenerPair> }) => {
  const priceData = dexScreenerData[coin.address];
  
  if (priceData) {
    const formatted = formatDexScreenerPrice(priceData);
    return (
      <div className="text-sm text-muted-foreground">
        {formatted.volume24h}
      </div>
    );
  }
  
  // Always show fallback data immediately, no loading states
  const formattedCoin = formatCoinData(coin);
  return (
    <div className="text-sm text-muted-foreground">
      {formattedCoin.formattedVolume24h}
    </div>
  );
}, (prevProps, nextProps) => {
  const prevPriceData = prevProps.dexScreenerData[prevProps.coin.address];
  const nextPriceData = nextProps.dexScreenerData[nextProps.coin.address];
  return areCoinsEqual(prevProps.coin, nextProps.coin, prevPriceData, nextPriceData);
});

VolumeCell.displayName = 'VolumeCell';

// Memoized 24h change cell component
const Change24hCell = memo(({ coin, dexScreenerData }: { coin: Coin; dexScreenerData: Record<string, DexScreenerPair> }) => {
  const priceData = dexScreenerData[coin.address];
  
  if (priceData) {
    const formatted = formatDexScreenerPrice(priceData);
    const changeValue = priceData.priceChange?.h24;
    const isPositive = changeValue && changeValue >= 0;
    
    return (
      <span className={cn("font-medium", isPositive ? "text-gain" : "text-loss")}>
        {formatted.priceChange24h}
      </span>
    );
  }
  
  // Always show fallback data immediately, no loading states
  return (
    <PercentageCell
      value={parseFloat(coin.marketCapDelta24h || "0")}
      cap={coin.marketCap}
    />
  );
}, (prevProps, nextProps) => {
  const prevPriceData = prevProps.dexScreenerData[prevProps.coin.address];
  const nextPriceData = nextProps.dexScreenerData[nextProps.coin.address];
  return areCoinsEqual(prevProps.coin, nextProps.coin, prevPriceData, nextPriceData);
});

Change24hCell.displayName = 'Change24hCell';

// Memoized percentage cell component
const PercentageCell = memo(({ value, cap }: { value: number; cap: string | undefined }) => {
  const isPositive = value > 0;
  const capValue = parseFloat(cap || "0");
  const calcValue = capValue > 0 ? (capValue / value) * 100 : 0;

  return (
    <span className={cn("font-medium", isPositive ? "text-gain" : "text-loss")}>
      {isPositive ? "+" : ""}
      {calcValue.toFixed(2)}%
    </span>
  );
}, (prevProps, nextProps) => {
  return prevProps.value === nextProps.value && prevProps.cap === nextProps.cap;
});

PercentageCell.displayName = 'PercentageCell';

// Memoized table row component with aggressive memoization
const TableRow = memo(({ 
  coin, 
  index, 
  dexScreenerData, 
  onCoinClick 
}: { 
  coin: Coin; 
  index: number; 
  dexScreenerData: Record<string, DexScreenerPair>; 
  onCoinClick: (address: string) => void;
}) => {
  const formattedCoin = formatCoinData(coin);
  const priceData = dexScreenerData[coin.address];
  
  // Create a stable key for the row based on coin data
  const rowKey = useMemo(() => {
    const priceKey = priceData ? `${priceData.priceUsd}-${priceData.volume?.h24}-${priceData.priceChange?.h24}` : 'no-price';
    return `${coin.id}-${coin.marketCap}-${coin.volume24h}-${priceKey}`;
  }, [coin.id, coin.marketCap, coin.volume24h, priceData]);

  return (
    <tr
      key={rowKey}
      onClick={() => onCoinClick(coin.address)}
      className={cn(
        "border-b border-border hover:bg-muted/50 transition-colors cursor-pointer",
        index % 2 === 0 ? "bg-card" : "bg-background",
        // Add subtle animation for real-time updates
        "animate-pulse-subtle"
      )}
    >
      <td className="px-4 py-3 text-sm text-muted-foreground">
        #{index + 1}
      </td>
      <td className="px-4 py-3">
        <div className="flex items-center gap-3">
          <div className="flex items-center gap-1">
            <span className="w-4 h-4 bg-purple-500 rounded-full flex items-center justify-center text-xs">
              ◎
            </span>
            <span className="w-4 h-4 bg-orange-500 rounded-full"></span>
          </div>
          <div>
            <div className="flex items-center gap-2">
              <span className="font-medium text-foreground">
                {coin.symbol}
              </span>
            </div>
          </div>
        </div>
      </td>
      <td className="px-4 py-3">
        <PriceCell coin={coin} dexScreenerData={dexScreenerData} />
      </td>
      <td className="px-4 py-3 text-sm text-muted-foreground">
        {coin.createdAt
          ? getAgeFromTimestamp(coin.createdAt)
          : "N/A"}
      </td>
      <td className="px-4 py-3">
        <VolumeCell coin={coin} dexScreenerData={dexScreenerData} />
      </td>
      <td className="px-4 py-3">
        <Change24hCell coin={coin} dexScreenerData={dexScreenerData} />
      </td>
      <td className="px-4 py-3 text-sm text-muted-foreground">
        {formattedCoin.formattedMarketCap}
      </td>
    </tr>
  );
}, (prevProps, nextProps) => {
  // Deep comparison for the entire row
  const prevPriceData = prevProps.dexScreenerData[prevProps.coin.address];
  const nextPriceData = nextProps.dexScreenerData[nextProps.coin.address];
  
  return (
    prevProps.index === nextProps.index &&
    areCoinsEqual(prevProps.coin, nextProps.coin, prevPriceData, nextPriceData)
  );
});

TableRow.displayName = 'TableRow';

interface TokenDataTableProps {
  coins: Coin[];
  dexScreenerData: Record<string, DexScreenerPair>;
  currentPage: number;
  loading: boolean;
  pageInfo?: {
    endCursor?: string;
    hasNextPage?: boolean;
  } | null;
  onCoinClick: (address: string) => void;
  onLoadNextPage: () => void;
  onGoToPage: (page: number) => void;
  showPagination?: boolean;
  itemsPerPage?: number;
}

export function TokenDataTable({
  coins,
  dexScreenerData,
  currentPage,
  loading,
  pageInfo,
  onCoinClick,
  onLoadNextPage,
  onGoToPage,
  showPagination = true,
  itemsPerPage = 20
}: TokenDataTableProps) {
  // Use stable data to prevent unnecessary re-renders
  const stableCoins = useStableData(coins, dexScreenerData);

  // Always show data if we have coins, regardless of loading state
  if (stableCoins.length === 0) {
    return (
      <div className="flex items-center justify-center p-8">
        <div className="flex items-center gap-2">
          <RefreshCw className="w-4 h-4 animate-spin" />
          <span>Loading coins...</span>
        </div>
      </div>
    );
  }

  // Memoize the click handler to prevent unnecessary re-renders
  const handleCoinClick = useCallback((address: string) => {
    onCoinClick(address);
  }, [onCoinClick]);

  // Memoize the table body to prevent unnecessary re-renders
  const tableBody = useMemo(() => {
    return stableCoins.map((coin, index) => (
      <TableRow
        key={`${coin.id}-${coin.address}`}
        coin={coin}
        index={index}
        dexScreenerData={dexScreenerData}
        onCoinClick={handleCoinClick}
      />
    ));
  }, [stableCoins, dexScreenerData, handleCoinClick]);

  return (
    <div className="overflow-auto">
      <table className="w-full">
        <thead className="bg-muted border-b border-border">
          <tr className="text-left">
            <th className="px-4 py-3 text-xs font-medium text-muted-foreground uppercase tracking-wider">
              #
            </th>
            <th className="px-4 py-3 text-xs font-medium text-muted-foreground uppercase tracking-wider">
              TOKEN
            </th>
            <th className="px-4 py-3 text-xs font-medium text-muted-foreground uppercase tracking-wider">
              PRICE
            </th>
            <th className="px-4 py-3 text-xs font-medium text-muted-foreground uppercase tracking-wider">
              AGE
            </th>
            <th className="px-4 py-3 text-xs font-medium text-muted-foreground uppercase tracking-wider">
              VOLUME
            </th>
            <th className="px-4 py-3 text-xs font-medium text-muted-foreground uppercase tracking-wider">
              24H
            </th>
            <th className="px-4 py-3 text-xs font-medium text-muted-foreground uppercase tracking-wider">
              MCAP
            </th>
            <th className="px-4 py-3 text-xs font-medium text-muted-foreground uppercase tracking-wider">
              Creator
            </th>
          </tr>
        </thead>
        <tbody>
<<<<<<< HEAD
          {coins.map((coin, index) => {
            const formattedCoin = formatCoinData(coin);
            return (
              <tr
                key={coin.id}
                onClick={() => onCoinClick(coin.address)}
                className={cn(
                  "border-b border-border hover:bg-muted/50 transition-colors cursor-pointer",
                  index % 2 === 0 ? "bg-card" : "bg-background"
                )}
              >
                <td className="px-4 py-3 text-sm text-muted-foreground">
                  #{(currentPage - 1) * itemsPerPage + index + 1}
                </td>
                <td className="px-4 py-3">
                  <div className="flex items-center gap-3">
                    <div className="flex items-center gap-1">
                      <span className="w-4 h-4 bg-purple-500 rounded-full flex items-center justify-center text-xs">
                        ◎
                      </span>
                      <span className="w-4 h-4 bg-orange-500 rounded-full"></span>
                    </div>
                    <div>
                      <div className="flex items-center gap-2">
                        <span className="font-medium text-foreground">
                          {coin.symbol}
                        </span>
                      </div>
                    </div>
                  </div>
                </td>
                <td className="px-4 py-3">
                  <PriceCell coin={coin} dexScreenerData={dexScreenerData} />
                </td>
                <td className="px-4 py-3 text-sm text-muted-foreground">
                  {coin.createdAt ? getAgeFromTimestamp(coin.createdAt) : "N/A"}
                </td>
                <td className="px-4 py-3">
                  <VolumeCell coin={coin} dexScreenerData={dexScreenerData} />
                </td>
                <td className="px-4 py-3">
                  <Change24hCell
                    coin={coin}
                    dexScreenerData={dexScreenerData}
                  />
                </td>
                <td className="px-4 py-3 text-sm text-muted-foreground">
                  {formattedCoin.formattedMarketCap}
                </td>
                <td className="px-4 py-3 text-sm text-muted-foreground">
                  {truncateAddress(coin?.creatorAddress)}
                </td>
              </tr>
            );
          })}
=======
          {tableBody}
>>>>>>> 593e17d0
        </tbody>
      </table>

      {/* Pagination Controls */}
      {showPagination && (
        <div className="flex items-center justify-between p-4 border-t border-border">
          <div className="text-sm text-muted-foreground">
            Page {currentPage} - Showing {stableCoins.length} coins
          </div>
          <div className="flex items-center gap-2">
            {/* Previous Page */}
            {currentPage > 1 && (
              <button
                onClick={() => onGoToPage(currentPage - 1)}
                disabled={loading}
                className="px-3 py-1 bg-muted text-muted-foreground rounded-md text-sm font-medium hover:bg-muted/80 disabled:opacity-50"
              >
                Previous
              </button>
            )}

            {/* Page Numbers */}
            <div className="flex items-center gap-1">
              {Array.from(
                { length: Math.min(currentPage + 2, 5) },
                (_, i) => {
                  const pageNum = i + 1;
                  if (pageNum <= currentPage) {
                    return (
                      <button
                        key={pageNum}
                        onClick={() => onGoToPage(pageNum)}
                        disabled={loading}
                        className={cn(
                          "px-3 py-1 rounded-md text-sm font-medium transition-colors",
                          pageNum === currentPage
                            ? "bg-primary text-primary-foreground"
                            : "bg-muted text-muted-foreground hover:bg-muted/80"
                        )}
                      >
                        {pageNum}
                      </button>
                    );
                  }
                  return null;
                }
              )}
            </div>

            {/* Next Page */}
            {pageInfo?.hasNextPage && (
              <button
                onClick={onLoadNextPage}
                disabled={loading}
                className="px-3 py-1 bg-primary text-primary-foreground rounded-md text-sm font-medium hover:bg-primary/90 disabled:opacity-50"
              >
                {loading ? (
                  <div className="flex items-center gap-1">
                    <RefreshCw className="w-3 h-3 animate-spin" />
                    Loading
                  </div>
                ) : (
                  "Next"
                )}
              </button>
            )}
          </div>
        </div>
      )}
    </div>
  );
} <|MERGE_RESOLUTION|>--- conflicted
+++ resolved
@@ -368,7 +368,6 @@
           </tr>
         </thead>
         <tbody>
-<<<<<<< HEAD
           {coins.map((coin, index) => {
             const formattedCoin = formatCoinData(coin);
             return (
@@ -404,29 +403,22 @@
                   <PriceCell coin={coin} dexScreenerData={dexScreenerData} />
                 </td>
                 <td className="px-4 py-3 text-sm text-muted-foreground">
-                  {coin.createdAt ? getAgeFromTimestamp(coin.createdAt) : "N/A"}
+                  {coin.createdAt
+                    ? getAgeFromTimestamp(coin.createdAt)
+                    : "N/A"}
                 </td>
                 <td className="px-4 py-3">
                   <VolumeCell coin={coin} dexScreenerData={dexScreenerData} />
                 </td>
                 <td className="px-4 py-3">
-                  <Change24hCell
-                    coin={coin}
-                    dexScreenerData={dexScreenerData}
-                  />
+                  <Change24hCell coin={coin} dexScreenerData={dexScreenerData} />
                 </td>
                 <td className="px-4 py-3 text-sm text-muted-foreground">
                   {formattedCoin.formattedMarketCap}
-                </td>
-                <td className="px-4 py-3 text-sm text-muted-foreground">
-                  {truncateAddress(coin?.creatorAddress)}
                 </td>
               </tr>
             );
           })}
-=======
-          {tableBody}
->>>>>>> 593e17d0
         </tbody>
       </table>
 
