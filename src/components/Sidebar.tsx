--- conflicted
+++ resolved
@@ -50,11 +50,10 @@
     // { icon: AlertCircle, label: "New Mints", active: false },
     // { icon: Zap, label: "Trending", path: "/trending" },
     { icon: TrendingUp, label: "Live Activity", path: "/" },
-<<<<<<< HEAD
+
     { icon: Star, label: "Watchlist", path: "/watchlist", count: watchlist.length },
-=======
     // { icon: Star, label: "TBA Coins", path: "/tba" },
->>>>>>> 2c9370fe
+
     { icon: Users, label: "Creators", path: "/creators" },
     { icon: BarChart3, label: "Whale Tracker", path: "/whale-tracker" },
     // { icon: BarChart3, label: "Top Creators", active: false },
